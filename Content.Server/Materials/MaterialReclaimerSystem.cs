using Content.Server.Administration.Logs;
using Content.Server.Fluids.EntitySystems;
using Content.Server.Ghost;
using Content.Server.Popups;
using Content.Server.Repairable;
using Content.Server.Stack;
using Content.Server.Wires;
using Content.Shared.Body.Systems;
using Content.Shared.Chemistry.Components;
using Content.Shared.Chemistry.Components.SolutionManager;
using Content.Shared.Chemistry.EntitySystems;
using Content.Shared.Damage;
using Content.Shared.Database;
using Content.Shared.Destructible;
using Content.Shared.Emag.Components;
using Content.Shared.IdentityManagement;
using Content.Shared.Interaction;
using Content.Shared.Interaction.Events;
using Content.Shared.Materials;
using Content.Shared.Mind;
using Content.Shared.Nutrition.EntitySystems;
using Content.Shared.Power;
using Robust.Server.GameObjects;
using Robust.Shared.Player;
using Robust.Shared.Prototypes;
using Robust.Shared.Utility;
using System.Linq;
using Content.Shared.Humanoid;

namespace Content.Server.Materials;

/// <inheritdoc/>
public sealed class MaterialReclaimerSystem : SharedMaterialReclaimerSystem
{
    [Dependency] private readonly IPrototypeManager _prototype = default!;
    [Dependency] private readonly AppearanceSystem _appearance = default!;
    [Dependency] private readonly GhostSystem _ghostSystem = default!;
    [Dependency] private readonly MaterialStorageSystem _materialStorage = default!;
    [Dependency] private readonly OpenableSystem _openable = default!;
    [Dependency] private readonly PopupSystem _popup = default!;
    [Dependency] private readonly SharedSolutionContainerSystem _solutionContainer = default!;
    [Dependency] private readonly SharedBodySystem _body = default!; //bobby
    [Dependency] private readonly DamageableSystem _damageable = default!; //Harmony
    [Dependency] private readonly PuddleSystem _puddle = default!;
    [Dependency] private readonly StackSystem _stack = default!;
    [Dependency] private readonly SharedMindSystem _mind = default!;
    [Dependency] private readonly IAdminLogManager _adminLogger = default!;

    /// <inheritdoc/>
    public override void Initialize()
    {
        base.Initialize();

        SubscribeLocalEvent<MaterialReclaimerComponent, PowerChangedEvent>(OnPowerChanged);
        SubscribeLocalEvent<MaterialReclaimerComponent, InteractUsingEvent>(OnInteractUsing,
            before: [typeof(WiresSystem), typeof(SolutionTransferSystem)]);
        SubscribeLocalEvent<MaterialReclaimerComponent, SuicideByEnvironmentEvent>(OnSuicideByEnvironment);
        SubscribeLocalEvent<ActiveMaterialReclaimerComponent, PowerChangedEvent>(OnActivePowerChanged);

        SubscribeLocalEvent<MaterialReclaimerComponent, BreakageEventArgs>(OnBreakage);
        SubscribeLocalEvent<MaterialReclaimerComponent, RepairedEvent>(OnRepaired);
    }

    private void OnPowerChanged(Entity<MaterialReclaimerComponent> entity, ref PowerChangedEvent args)
    {
        AmbientSound.SetAmbience(entity.Owner, entity.Comp.Enabled && args.Powered);
        entity.Comp.Powered = args.Powered;
        Dirty(entity);
    }

    private void OnInteractUsing(Entity<MaterialReclaimerComponent> entity, ref InteractUsingEvent args)
    {
        if (args.Handled)
            return;

        // if we're trying to get a solution out of the reclaimer, don't destroy it
        if (_solutionContainer.TryGetSolution(entity.Owner, entity.Comp.SolutionContainerId, out _, out var outputSolution) && outputSolution.Contents.Any())
        {
            if (TryComp<SolutionContainerManagerComponent>(args.Used, out var managerComponent) &&
                _solutionContainer.EnumerateSolutions((args.Used, managerComponent)).Any(s => s.Solution.Comp.Solution.AvailableVolume > 0))
            {
                if (_openable.IsClosed(args.Used))
                    return;

                if (TryComp<SolutionTransferComponent>(args.Used, out var transfer) &&
                    transfer.CanReceive)
                    return;
            }
        }

        args.Handled = TryStartProcessItem(entity.Owner, args.Used, entity.Comp, args.User);
    }

    private void OnSuicideByEnvironment(Entity<MaterialReclaimerComponent> entity, ref SuicideByEnvironmentEvent args)
    {
        if (args.Handled)
            return;

        var victim = args.Victim;
        if (TryComp(victim, out ActorComponent? actor) &&
            _mind.TryGetMind(actor.PlayerSession, out var mindId, out var mind))
        {
            _ghostSystem.OnGhostAttempt(mindId, false, mind: mind);
            if (mind.OwnedEntity is { Valid: true } suicider)
            {
                _popup.PopupEntity(Loc.GetString("recycler-component-suicide-message"), suicider);
            }
        }

        _popup.PopupEntity(Loc.GetString("recycler-component-suicide-message-others",
                ("victim", Identity.Entity(victim, EntityManager))),
            victim,
            Filter.PvsExcept(victim, entityManager: EntityManager),
            true);

        _body.GibBody(victim, true);
        _appearance.SetData(entity.Owner, RecyclerVisuals.Bloody, true);
        args.Handled = true;
    }

    private void OnActivePowerChanged(Entity<ActiveMaterialReclaimerComponent> entity, ref PowerChangedEvent args)
    {
        if (!args.Powered)
            TryFinishProcessItem(entity, null, entity.Comp);
    }

    private void OnBreakage(Entity<MaterialReclaimerComponent> ent, ref BreakageEventArgs args)
    {
        //un-emags itself when it breaks
        RemComp<EmaggedComponent>(ent);
        SetBroken(ent, true);
    }

    private void OnRepaired(Entity<MaterialReclaimerComponent> ent, ref RepairedEvent args)
    {
        SetBroken(ent, false);
    }

    public void SetBroken(Entity<MaterialReclaimerComponent> ent, bool val)
    {
        if (ent.Comp.Broken == val)
            return;

        _appearance.SetData(ent, RecyclerVisuals.Broken, val);
        SetReclaimerEnabled(ent, false);

        ent.Comp.Broken = val;
        Dirty(ent);
    }

    /// <inheritdoc/>
    public override bool TryFinishProcessItem(EntityUid uid, MaterialReclaimerComponent? component = null, ActiveMaterialReclaimerComponent? active = null)
    {
        if (!Resolve(uid, ref component, ref active, false))
            return false;

        if (!base.TryFinishProcessItem(uid, component, active))
            return false;

        if (active.ReclaimingContainer.ContainedEntities.FirstOrNull() is not { } item)
            return false;

        Container.Remove(item, active.ReclaimingContainer);
        Dirty(uid, component);

        // scales the output if the process was interrupted.
        var completion = 1f - Math.Clamp((float) Math.Round((active.EndTime - Timing.CurTime) / active.Duration),
            0f,
            1f);
        Reclaim(uid, item, completion, component);

        return true;
    }

    /// <inheritdoc/>
    public override void Reclaim(EntityUid uid,
        EntityUid item,
        float completion = 1f,
        MaterialReclaimerComponent? component = null)
    {
        if (!Resolve(uid, ref component))
            return;

        base.Reclaim(uid, item, completion, component);

        var xform = Transform(uid);

        SpawnMaterialsFromComposition(uid, item, completion * component.Efficiency, xform: xform);

        if (CanRecycleMob(uid, item, component))
        {
<<<<<<< HEAD
            // Harmony - Recycler now deals damage instead of gibbing.
            if (component.Damage == null)
                return;

            _damageable.TryChangeDamage(item, component.Damage, true);
            _adminLogger.Add(LogType.Damaged, LogImpact.Medium, $"{ToPrettyString(item):victim} was recycled by {ToPrettyString(uid):entity}, dealing {component.Damage.GetTotal()} damage.");
=======
            var logImpact = HasComp<HumanoidAppearanceComponent>(item) ? LogImpact.Extreme : LogImpact.Medium;
            _adminLogger.Add(LogType.Gib, logImpact, $"{ToPrettyString(item):victim} was gibbed by {ToPrettyString(uid):entity} ");
            SpawnChemicalsFromComposition(uid, item, completion, false, component, xform);
            _body.GibBody(item, true);
>>>>>>> 0c98ad8b
            _appearance.SetData(uid, RecyclerVisuals.Bloody, true);
        }
        else
        {
            SpawnChemicalsFromComposition(uid, item, completion, true, component, xform);
            QueueDel(item);
        }

    }

    private void SpawnMaterialsFromComposition(EntityUid reclaimer,
        EntityUid item,
        float efficiency,
        MaterialStorageComponent? storage = null,
        TransformComponent? xform = null,
        PhysicalCompositionComponent? composition = null)
    {
        if (!Resolve(reclaimer, ref storage, ref xform, false))
            return;

        if (!Resolve(item, ref composition, false))
            return;

        foreach (var (material, amount) in composition.MaterialComposition)
        {
            var outputAmount = (int) (amount * efficiency);
            _materialStorage.TryChangeMaterialAmount(reclaimer, material, outputAmount, storage);
        }

        foreach (var (storedMaterial, storedAmount) in storage.Storage)
        {
            var stacks = _materialStorage.SpawnMultipleFromMaterial(storedAmount,
                storedMaterial,
                xform.Coordinates,
                out var materialOverflow);
            var amountConsumed = storedAmount - materialOverflow;
            _materialStorage.TryChangeMaterialAmount(reclaimer, storedMaterial, -amountConsumed, storage);
            foreach (var stack in stacks)
            {
                _stack.TryMergeToContacts(stack);
            }
        }
    }

    private void SpawnChemicalsFromComposition(EntityUid reclaimer,
        EntityUid item,
        float efficiency,
        bool sound = true,
        MaterialReclaimerComponent? reclaimerComponent = null,
        TransformComponent? xform = null,
        PhysicalCompositionComponent? composition = null)
    {
        if (!Resolve(reclaimer, ref reclaimerComponent, ref xform))
            return;

        efficiency *= reclaimerComponent.Efficiency;

        var totalChemicals = new Solution();

        if (Resolve(item, ref composition, false))
        {
            foreach (var (key, value) in composition.ChemicalComposition)
            {
                // TODO use ReagentQuantity
                totalChemicals.AddReagent(key, value * efficiency, false);
            }
        }

        // if the item we inserted has reagents, add it in.

        if (reclaimerComponent.OnlyReclaimDrainable)
        {
            // Are we a recycler? Only use drainable solution.
            if (_solutionContainer.TryGetDrainableSolution(item, out _, out var drainableSolution))
            {
                totalChemicals.AddSolution(drainableSolution, _prototype);
            }
        }
        else
        {
            // Are we an industrial reagent grinder? Use extractable solution.
            if (_solutionContainer.TryGetExtractableSolution(item, out _, out var extractableSolution))
            {
                totalChemicals.AddSolution(extractableSolution, _prototype);
            }
        }

        if (!_solutionContainer.TryGetSolution(reclaimer, reclaimerComponent.SolutionContainerId, out var outputSolution) ||
            !_solutionContainer.TryTransferSolution(outputSolution.Value, totalChemicals, totalChemicals.Volume) ||
            totalChemicals.Volume > 0)
        {
            _puddle.TrySpillAt(reclaimer, totalChemicals, out _, sound, transformComponent: xform);
        }
    }
}<|MERGE_RESOLUTION|>--- conflicted
+++ resolved
@@ -189,20 +189,16 @@
 
         if (CanRecycleMob(uid, item, component))
         {
-<<<<<<< HEAD
             // Harmony - Recycler now deals damage instead of gibbing.
             if (component.Damage == null)
                 return;
 
-            _damageable.TryChangeDamage(item, component.Damage, true);
-            _adminLogger.Add(LogType.Damaged, LogImpact.Medium, $"{ToPrettyString(item):victim} was recycled by {ToPrettyString(uid):entity}, dealing {component.Damage.GetTotal()} damage.");
-=======
-            var logImpact = HasComp<HumanoidAppearanceComponent>(item) ? LogImpact.Extreme : LogImpact.Medium;
-            _adminLogger.Add(LogType.Gib, logImpact, $"{ToPrettyString(item):victim} was gibbed by {ToPrettyString(uid):entity} ");
-            SpawnChemicalsFromComposition(uid, item, completion, false, component, xform);
-            _body.GibBody(item, true);
->>>>>>> 0c98ad8b
-            _appearance.SetData(uid, RecyclerVisuals.Bloody, true);
+            var logImpact = HasComp<HumanoidAppearanceComponent>(item) ? LogImpact.High : LogImpact.Medium;
+            if(_damageable.TryChangeDamage(item, component.Damage, true) != null)
+            {
+                _adminLogger.Add(LogType.Damaged, logImpact, $"{ToPrettyString(item):victim} was recycled by {ToPrettyString(uid):entity}, dealing {component.Damage.GetTotal()} damage.");
+                _appearance.SetData(uid, RecyclerVisuals.Bloody, true);
+            }
         }
         else
         {
