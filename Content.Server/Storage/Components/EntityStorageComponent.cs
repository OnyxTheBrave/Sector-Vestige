using System;
using System.Collections.Generic;
using System.Linq;
using System.Threading.Tasks;
using Content.Server.Ghost.Components;
using Content.Server.Tools;
using Content.Shared.Acts;
using Content.Shared.Body.Components;
using Content.Shared.Interaction;
using Content.Shared.Item;
using Content.Shared.Physics;
using Content.Shared.Placeable;
using Content.Shared.Popups;
using Content.Shared.Sound;
using Content.Shared.Storage;
using Content.Shared.Tools;
using Robust.Shared.Audio;
using Robust.Shared.Containers;
using Robust.Shared.GameObjects;
using Robust.Shared.IoC;
using Robust.Shared.Localization;
using Robust.Shared.Maths;
using Robust.Shared.Physics;
using Robust.Shared.Player;
using Robust.Shared.Serialization.Manager.Attributes;
using Robust.Shared.Serialization.TypeSerializers.Implementations.Custom.Prototype;
using Robust.Shared.ViewVariables;

namespace Content.Server.Storage.Components
{
    [RegisterComponent]
    [ComponentReference(typeof(IActivate))]
    [ComponentReference(typeof(IStorageComponent))]
    public class EntityStorageComponent : Component, IActivate, IStorageComponent, IInteractUsing, IDestroyAct, IExAct
    {
        public override string Name => "EntityStorage";

        private const float MaxSize = 1.0f; // maximum width or height of an entity allowed inside the storage.

        public static readonly TimeSpan InternalOpenAttemptDelay = TimeSpan.FromSeconds(0.5);
        public TimeSpan LastInternalOpenAttempt;

        private const int OpenMask = (int) (
            CollisionGroup.MobImpassable |
            CollisionGroup.VaultImpassable |
            CollisionGroup.SmallImpassable);

        [ViewVariables]
        [DataField("Capacity")]
        private int _storageCapacityMax = 30;

        [ViewVariables]
        [DataField("IsCollidableWhenOpen")]
        private bool _isCollidableWhenOpen;

        [DataField("showContents")]
        private bool _showContents;

        [DataField("occludesLight")]
        private bool _occludesLight = true;

        [DataField("open")]
        private bool _open;

        [DataField("weldingQuality", customTypeSerializer:typeof(PrototypeIdSerializer<ToolQualityPrototype>))]
        private string _weldingQuality = "Welding";

        [DataField("CanWeldShut")]
        private bool _canWeldShut = true;

        [DataField("IsWeldedShut")]
        private bool _isWeldedShut;

        [DataField("closeSound")]
        private SoundSpecifier _closeSound = new SoundPathSpecifier("/Audio/Effects/closetclose.ogg");

        [DataField("openSound")]
        private SoundSpecifier _openSound = new SoundPathSpecifier("/Audio/Effects/closetopen.ogg");

        [ViewVariables]
        public Container Contents = default!;

        /// <summary>
        /// Determines if the container contents should be drawn when the container is closed.
        /// </summary>
        [ViewVariables(VVAccess.ReadWrite)]
        public bool ShowContents
        {
            get => _showContents;
            set
            {
                _showContents = value;
                Contents.ShowContents = _showContents;
            }
        }

        [ViewVariables(VVAccess.ReadWrite)]
        public bool OccludesLight
        {
            get => _occludesLight;
            set
            {
                _occludesLight = value;
                Contents.OccludesLight = _occludesLight;
            }
        }

        [ViewVariables(VVAccess.ReadWrite)]
        public bool Open
        {
            get => _open;
            private set => _open = value;
        }

        [ViewVariables(VVAccess.ReadWrite)]
        public bool IsWeldedShut
        {
            get => _isWeldedShut;
            set
            {
                if (_isWeldedShut == value) return;

                _isWeldedShut = value;
                UpdateAppearance();
            }
        }

        private bool _beingWelded;

        [ViewVariables(VVAccess.ReadWrite)]
        public bool CanWeldShut
        {
            get => _canWeldShut;
            set
            {
                if (_canWeldShut == value) return;

                _canWeldShut = value;
                UpdateAppearance();
            }
        }

        /// <inheritdoc />
        protected override void Initialize()
        {
            base.Initialize();
            Contents = Owner.EnsureContainer<Container>(nameof(EntityStorageComponent));
            Contents.ShowContents = _showContents;
            Contents.OccludesLight = _occludesLight;

            if (IoCManager.Resolve<IEntityManager>().TryGetComponent<PlaceableSurfaceComponent?>(Owner, out var surface))
            {
                EntitySystem.Get<PlaceableSurfaceSystem>().SetPlaceable(Owner, Open, surface);
            }

            UpdateAppearance();
        }

        public virtual void Activate(ActivateEventArgs eventArgs)
        {
            ToggleOpen(eventArgs.User);
        }

        public virtual bool CanOpen(EntityUid user, bool silent = false)
        {
            if (IsWeldedShut)
            {
                if (!silent) Owner.PopupMessage(user, Loc.GetString("entity-storage-component-welded-shut-message"));
                return false;
            }

            if (IoCManager.Resolve<IEntityManager>().TryGetComponent<LockComponent?>(Owner, out var @lock) && @lock.Locked)
            {
                if (!silent) Owner.PopupMessage(user, Loc.GetString("entity-storage-component-locked-message"));
                return false;
            }

            return true;
        }

        public virtual bool CanClose(EntityUid user, bool silent = false)
        {
            return true;
        }

        public void ToggleOpen(EntityUid user)
        {
            if (Open)
            {
                TryCloseStorage(user);
            }
            else
            {
                TryOpenStorage(user);
            }
        }

        protected virtual void CloseStorage()
        {
            Open = false;

            var count = 0;
            foreach (var entity in DetermineCollidingEntities())
            {
                // prevents taking items out of inventories, out of containers, and orphaning child entities
                if (entity.IsInContainer())
                    continue;

                // conditions are complicated because of pizzabox-related issues, so follow this guide
                // 1. AddToContents can block anything
                // 2. maximum item count can block anything
                // 3. ghosts can NEVER be eaten
                // 4. items can always be eaten unless a previous law prevents it
                // 5. if this is NOT AN ITEM, then mobs can always be eaten unless unless a previous law prevents it

                // Let's not insert admin ghosts, yeah? This is really a a hack and should be replaced by attempt events
                if (IoCManager.Resolve<IEntityManager>().HasComponent<GhostComponent>(entity))
                    continue;

                // checks

                var targetIsItem = IoCManager.Resolve<IEntityManager>().HasComponent<SharedItemComponent>(entity);
                var targetIsMob = IoCManager.Resolve<IEntityManager>().HasComponent<SharedBodyComponent>(entity);
                var storageIsItem = IoCManager.Resolve<IEntityManager>().HasComponent<SharedItemComponent>(Owner);

                var allowedToEat = false;

                if (targetIsItem)
                    allowedToEat = true;

                // BEFORE REPLACING THIS WITH, I.E. A PROPERTY:
                // Make absolutely 100% sure you have worked out how to stop people ending up in backpacks.
                // Seriously, it is insanely hacky and weird to get someone out of a backpack once they end up in there.
                // And to be clear, they should NOT be in there.
                // For the record, what you need to do is empty the backpack onto a PlacableSurface (table, rack)
                if (targetIsMob && !storageIsItem)
                    allowedToEat = true;

                if (!allowedToEat)
                    continue;

                // finally, AddToContents

                if (!AddToContents(entity))
                    continue;

                count++;
                if (count >= _storageCapacityMax)
                {
                    break;
                }
            }

            ModifyComponents();
                SoundSystem.Play(Filter.Pvs(Owner), _closeSound.GetSound(), Owner);
            LastInternalOpenAttempt = default;
        }

        protected virtual void OpenStorage()
        {
            Open = true;
            EmptyContents();
            ModifyComponents();
                SoundSystem.Play(Filter.Pvs(Owner), _openSound.GetSound(), Owner);
        }

        private void UpdateAppearance()
        {
            if (IoCManager.Resolve<IEntityManager>().TryGetComponent(Owner, out AppearanceComponent? appearance))
            {
                appearance.SetData(StorageVisuals.CanWeld, _canWeldShut);
                appearance.SetData(StorageVisuals.Welded, _isWeldedShut);
            }
        }

        private void ModifyComponents()
        {
            if (!_isCollidableWhenOpen && IoCManager.Resolve<IEntityManager>().TryGetComponent<FixturesComponent?>(Owner, out var manager))
            {
                if (Open)
                {
                    foreach (var (_, fixture) in manager.Fixtures)
                    {
                        fixture.CollisionLayer &= ~OpenMask;
                    }
                }
                else
                {
                    foreach (var (_, fixture) in manager.Fixtures)
                    {
                        fixture.CollisionLayer |= OpenMask;
                    }
                }
            }

            if (IoCManager.Resolve<IEntityManager>().TryGetComponent<PlaceableSurfaceComponent?>(Owner, out var surface))
            {
                EntitySystem.Get<PlaceableSurfaceSystem>().SetPlaceable(Owner, Open, surface);
            }

            if (IoCManager.Resolve<IEntityManager>().TryGetComponent(Owner, out AppearanceComponent? appearance))
            {
                appearance.SetData(StorageVisuals.Open, Open);
            }
        }

        protected virtual bool AddToContents(EntityUid entity)
        {
            if (entity == Owner) return false;
            if (IoCManager.Resolve<IEntityManager>().TryGetComponent(entity, out IPhysBody? entityPhysicsComponent))
            {
                if (MaxSize < entityPhysicsComponent.GetWorldAABB().Size.X
                    || MaxSize < entityPhysicsComponent.GetWorldAABB().Size.Y)
                {
                    return false;
                }
            }

            return Contents.CanInsert(entity) && Insert(entity);
        }

        public virtual Vector2 ContentsDumpPosition()
        {
            return IoCManager.Resolve<IEntityManager>().GetComponent<TransformComponent>(Owner).WorldPosition;
        }

        private void EmptyContents()
        {
            foreach (var contained in Contents.ContainedEntities.ToArray())
            {
                if (Contents.Remove(contained))
                {
                    IoCManager.Resolve<IEntityManager>().GetComponent<TransformComponent>(contained).WorldPosition = ContentsDumpPosition();
                    if (IoCManager.Resolve<IEntityManager>().TryGetComponent<IPhysBody?>(contained, out var physics))
                    {
                        physics.CanCollide = true;
                    }
                }
            }
        }

        public virtual bool TryOpenStorage(EntityUid user)
        {
            if (!CanOpen(user)) return false;
            OpenStorage();
            return true;
        }

        public virtual bool TryCloseStorage(EntityUid user)
        {
            if (!CanClose(user)) return false;
            CloseStorage();
            return true;
        }

        /// <inheritdoc />
        public bool Remove(EntityUid entity)
        {
            return Contents.CanRemove(entity);
        }

        /// <inheritdoc />
        public bool Insert(EntityUid entity)
        {
            // Trying to add while open just dumps it on the ground below us.
            if (Open)
            {
                IoCManager.Resolve<IEntityManager>().GetComponent<TransformComponent>(entity).WorldPosition = IoCManager.Resolve<IEntityManager>().GetComponent<TransformComponent>(Owner).WorldPosition;
                return true;
            }

<<<<<<< HEAD
            if (!Contents.Insert(entity)) return false;

            IoCManager.Resolve<IEntityManager>().GetComponent<TransformComponent>(entity).LocalPosition = Vector2.Zero;
            if (IoCManager.Resolve<IEntityManager>().TryGetComponent(entity, out IPhysBody? body))
            {
                body.CanCollide = false;
            }
            return true;
=======
            return Contents.Insert(entity);
>>>>>>> bd8acc5b
        }

        /// <inheritdoc />
        public bool CanInsert(EntityUid entity)
        {
            if (Open)
            {
                return true;
            }

            if (Contents.ContainedEntities.Count >= _storageCapacityMax)
            {
                return false;
            }

            return Contents.CanInsert(entity);
        }

        async Task<bool> IInteractUsing.InteractUsing(InteractUsingEventArgs eventArgs)
        {
            if (_beingWelded)
                return false;

            if (Open)
            {
                _beingWelded = false;
                return false;
            }

            if (!CanWeldShut)
            {
                _beingWelded = false;
                return false;
            }

            if (Contents.Contains(eventArgs.User))
            {
                _beingWelded = false;
                Owner.PopupMessage(eventArgs.User, Loc.GetString("entity-storage-component-already-contains-user-message"));
                return false;
            }

            if (_beingWelded)
                return false;

            _beingWelded = true;

            var toolSystem = EntitySystem.Get<ToolSystem>();

            if (!await toolSystem.UseTool(eventArgs.Using, eventArgs.User, Owner, 1f, 1f, _weldingQuality))
            {
                _beingWelded = false;
                return false;
            }

            _beingWelded = false;
            IsWeldedShut ^= true;
            return true;
        }

        void IDestroyAct.OnDestroy(DestructionEventArgs eventArgs)
        {
            Open = true;
            EmptyContents();
        }

        protected virtual IEnumerable<EntityUid> DetermineCollidingEntities()
        {
            var entityLookup = IoCManager.Resolve<IEntityLookup>();
            return entityLookup.GetEntitiesIntersecting(Owner, -0.015f, LookupFlags.Approximate);
        }

        void IExAct.OnExplosion(ExplosionEventArgs eventArgs)
        {
            if (eventArgs.Severity < ExplosionSeverity.Heavy)
            {
                return;
            }

            var containedEntities = Contents.ContainedEntities.ToList();
            foreach (var entity in containedEntities)
            {
                var exActs = IoCManager.Resolve<IEntityManager>().GetComponents<IExAct>(entity).ToArray();
                foreach (var exAct in exActs)
                {
                    exAct.OnExplosion(eventArgs);
                }
            }
        }
    }
}<|MERGE_RESOLUTION|>--- conflicted
+++ resolved
@@ -365,22 +365,12 @@
             // Trying to add while open just dumps it on the ground below us.
             if (Open)
             {
-                IoCManager.Resolve<IEntityManager>().GetComponent<TransformComponent>(entity).WorldPosition = IoCManager.Resolve<IEntityManager>().GetComponent<TransformComponent>(Owner).WorldPosition;
+                var entMan = IoCManager.Resolve<IEntityManager>();
+                entMan.GetComponent<TransformComponent>(entity).WorldPosition = entMan.GetComponent<TransformComponent>(Owner).WorldPosition;
                 return true;
             }
 
-<<<<<<< HEAD
-            if (!Contents.Insert(entity)) return false;
-
-            IoCManager.Resolve<IEntityManager>().GetComponent<TransformComponent>(entity).LocalPosition = Vector2.Zero;
-            if (IoCManager.Resolve<IEntityManager>().TryGetComponent(entity, out IPhysBody? body))
-            {
-                body.CanCollide = false;
-            }
-            return true;
-=======
             return Contents.Insert(entity);
->>>>>>> bd8acc5b
         }
 
         /// <inheritdoc />
