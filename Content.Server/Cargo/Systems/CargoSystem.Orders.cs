using System.Diagnostics.CodeAnalysis;
using Content.Server.Cargo.Components;
using Content.Server.Labels.Components;
using Content.Server.Station.Components;
using Content.Shared.Cargo;
using Content.Shared.Cargo.BUI;
using Content.Shared.Cargo.Components;
using Content.Shared.Cargo.Events;
using Content.Shared.Cargo.Prototypes;
using Content.Shared.Database;
using Content.Shared.Emag.Systems;
using Content.Shared.IdentityManagement;
using Content.Shared.Interaction;
using Content.Shared.Paper;
using Robust.Shared.Map;
using Robust.Shared.Prototypes;
using Robust.Shared.Utility;
using Content.Server.CrewManifest;

namespace Content.Server.Cargo.Systems
{
    public sealed partial class CargoSystem
    {
        [Dependency] private readonly SharedTransformSystem _transformSystem = default!;
<<<<<<< HEAD
        [Dependency] private readonly CrewManifestSystem _crewManifest = default!;
=======
        [Dependency] private readonly EmagSystem _emag = default!;
>>>>>>> 20f5cbf3

        /// <summary>
        /// How much time to wait (in seconds) before increasing bank accounts balance.
        /// </summary>
        private const int Delay = 10;

        /// <summary>
        /// Keeps track of how much time has elapsed since last balance increase.
        /// </summary>
        private float _timer;

        private void InitializeConsole()
        {
            SubscribeLocalEvent<CargoOrderConsoleComponent, CargoConsoleAddOrderMessage>(OnAddOrderMessage);
            SubscribeLocalEvent<CargoOrderConsoleComponent, CargoConsoleRemoveOrderMessage>(OnRemoveOrderMessage);
            SubscribeLocalEvent<CargoOrderConsoleComponent, CargoConsoleApproveOrderMessage>(OnApproveOrderMessage);
            SubscribeLocalEvent<CargoOrderConsoleComponent, BoundUIOpenedEvent>(OnOrderUIOpened);
            SubscribeLocalEvent<CargoOrderConsoleComponent, ComponentInit>(OnInit);
            SubscribeLocalEvent<CargoOrderConsoleComponent, InteractUsingEvent>(OnInteractUsing);
            SubscribeLocalEvent<CargoOrderConsoleComponent, BankBalanceUpdatedEvent>(OnOrderBalanceUpdated);
            SubscribeLocalEvent<CargoOrderConsoleComponent, GotEmaggedEvent>(OnEmagged);
            Reset();
        }

        private void OnInteractUsing(EntityUid uid, CargoOrderConsoleComponent component, ref InteractUsingEvent args)
        {
            if (!HasComp<CashComponent>(args.Used))
                return;

            var price = _pricing.GetPrice(args.Used);

            if (price == 0)
                return;

            var stationUid = _station.GetOwningStation(args.Used);

            if (!TryComp(stationUid, out StationBankAccountComponent? bank))
                return;

            _audio.PlayPvs(component.ConfirmSound, uid);
            UpdateBankAccount(stationUid.Value, bank, (int) price);
            QueueDel(args.Used);
            args.Handled = true;
        }

        private void OnInit(EntityUid uid, CargoOrderConsoleComponent orderConsole, ComponentInit args)
        {
            var station = _station.GetOwningStation(uid);
            UpdateOrderState(uid, station);
        }

        private void Reset()
        {
            _timer = 0;
        }

        private void OnEmagged(Entity<CargoOrderConsoleComponent> ent, ref GotEmaggedEvent args)
        {
            if (!_emag.CompareFlag(args.Type, EmagType.Interaction))
                return;

            if (_emag.CheckFlag(ent, EmagType.Interaction))
                return;

            args.Handled = true;
        }

        private void UpdateConsole(float frameTime)
        {
            _timer += frameTime;

            // TODO: Doesn't work with serialization and shouldn't just be updating every delay
            // client can just interp this just fine on its own.
            while (_timer > Delay)
            {
                _timer -= Delay;

                var stationQuery = EntityQueryEnumerator<StationBankAccountComponent>();
                while (stationQuery.MoveNext(out var uid, out var bank))
                {
                    var balanceToAdd = bank.IncreasePerSecond * Delay;
                    UpdateBankAccount(uid, bank, balanceToAdd);
                }

                var query = EntityQueryEnumerator<CargoOrderConsoleComponent>();
                while (query.MoveNext(out var uid, out var _))
                {
                    if (!_uiSystem.IsUiOpen(uid, CargoConsoleUiKey.Orders)) continue;

                    var station = _station.GetOwningStation(uid);
                    UpdateOrderState(uid, station);
                }
            }
        }

        #region Interface

        private void OnApproveOrderMessage(EntityUid uid, CargoOrderConsoleComponent component, CargoConsoleApproveOrderMessage args)
        {
            if (args.Actor is not { Valid: true } player)
                return;

            if (!_accessReaderSystem.IsAllowed(player, uid))
            {
                ConsolePopup(args.Actor, Loc.GetString("cargo-console-order-not-allowed"));
                PlayDenySound(uid, component);
                return;
            }

            var station = _station.GetOwningStation(uid);

            // No station to deduct from.
            if (!TryComp(station, out StationBankAccountComponent? bank) ||
                !TryComp(station, out StationDataComponent? stationData) ||
                !TryGetOrderDatabase(station, out var orderDatabase))
            {
                ConsolePopup(args.Actor, Loc.GetString("cargo-console-station-not-found"));
                PlayDenySound(uid, component);
                return;
            }

            // Find our order again. It might have been dispatched or approved already
            var order = orderDatabase.Orders.Find(order => args.OrderId == order.OrderId && !order.Approved);
            if (order == null)
            {
                return;
            }

            // Invalid order
            if (!_protoMan.HasIndex<EntityPrototype>(order.ProductId))
            {
                ConsolePopup(args.Actor, Loc.GetString("cargo-console-invalid-product"));
                PlayDenySound(uid, component);
                return;
            }

            var amount = GetOutstandingOrderCount(orderDatabase);
            var capacity = orderDatabase.Capacity;

            // Too many orders, avoid them getting spammed in the UI.
            if (amount >= capacity)
            {
                ConsolePopup(args.Actor, Loc.GetString("cargo-console-too-many"));
                PlayDenySound(uid, component);
                return;
            }

            // Cap orders so someone can't spam thousands.
            var cappedAmount = Math.Min(capacity - amount, order.OrderQuantity);

            if (cappedAmount != order.OrderQuantity)
            {
                order.OrderQuantity = cappedAmount;
                ConsolePopup(args.Actor, Loc.GetString("cargo-console-snip-snip"));
                PlayDenySound(uid, component);
            }

            var cost = order.Price * order.OrderQuantity;

            // Not enough balance
            if (cost > bank.Balance)
            {
                ConsolePopup(args.Actor, Loc.GetString("cargo-console-insufficient-funds", ("cost", cost)));
                PlayDenySound(uid, component);
                return;
            }

            var ev = new FulfillCargoOrderEvent((station.Value, stationData), order, (uid, component));
            RaiseLocalEvent(ref ev);
            ev.FulfillmentEntity ??= station.Value;

            if (!ev.Handled)
            {
                ev.FulfillmentEntity = TryFulfillOrder((station.Value, stationData), order, orderDatabase);

                if (ev.FulfillmentEntity == null)
                {
                    ConsolePopup(args.Actor, Loc.GetString("cargo-console-unfulfilled"));
                    PlayDenySound(uid, component);
                    return;
                }
            }

            order.Approved = true;
            _audio.PlayPvs(component.ConfirmSound, uid);

            if (!_emag.CheckFlag(uid, EmagType.Interaction))
            {
                var tryGetIdentityShortInfoEvent = new TryGetIdentityShortInfoEvent(uid, player);
                RaiseLocalEvent(tryGetIdentityShortInfoEvent);
                order.SetApproverData(tryGetIdentityShortInfoEvent.Title);

                var message = Loc.GetString("cargo-console-unlock-approved-order-broadcast",
                    ("productName", Loc.GetString(order.ProductName)),
                    ("orderAmount", order.OrderQuantity),
                    ("approver", order.Approver ?? string.Empty),
                    ("cost", cost));
                _radio.SendRadioMessage(uid, message, component.AnnouncementChannel, uid, escapeMarkup: false);
            }

            ConsolePopup(args.Actor, Loc.GetString("cargo-console-trade-station", ("destination", MetaData(ev.FulfillmentEntity.Value).EntityName)));

            // Log order approval
            _adminLogger.Add(LogType.Action, LogImpact.Low,
                $"{ToPrettyString(player):user} approved order [orderId:{order.OrderId}, quantity:{order.OrderQuantity}, product:{order.ProductId}, requester:{order.Requester}, reason:{order.Reason}] with balance at {bank.Balance}");

            orderDatabase.Orders.Remove(order);
            UpdateBankAccount(station.Value, bank, -cost);
            UpdateOrders(station.Value);
        }

        private EntityUid? TryFulfillOrder(Entity<StationDataComponent> stationData, CargoOrderData order, StationCargoOrderDatabaseComponent orderDatabase)
        {
            // No slots at the trade station
            _listEnts.Clear();
            GetTradeStations(stationData, ref _listEnts);
            EntityUid? tradeDestination = null;

            // Try to fulfill from any station where possible, if the pad is not occupied.
            foreach (var trade in _listEnts)
            {
                var tradePads = GetCargoPallets(trade, BuySellType.Buy);
                _random.Shuffle(tradePads);

                var freePads = GetFreeCargoPallets(trade, tradePads);
                if (freePads.Count >= order.OrderQuantity) //check if the station has enough free pallets
                {
                    foreach (var pad in freePads)
                    {
                        var coordinates = new EntityCoordinates(trade, pad.Transform.LocalPosition);

                        if (FulfillOrder(order, coordinates, orderDatabase.PrinterOutput))
                        {
                            tradeDestination = trade;
                            order.NumDispatched++;
                            if (order.OrderQuantity <= order.NumDispatched) //Spawn a crate on free pellets until the order is fulfilled.
                                break;
                        }
                    }
                }

                if (tradeDestination != null)
                    break;
            }

            return tradeDestination;
        }

        private void GetTradeStations(StationDataComponent data, ref List<EntityUid> ents)
        {
            foreach (var gridUid in data.Grids)
            {
                if (!_tradeQuery.HasComponent(gridUid))
                    continue;

                ents.Add(gridUid);
            }
        }

        private void OnRemoveOrderMessage(EntityUid uid, CargoOrderConsoleComponent component, CargoConsoleRemoveOrderMessage args)
        {
            var station = _station.GetOwningStation(uid);

            if (!TryGetOrderDatabase(station, out var orderDatabase))
                return;

            RemoveOrder(station.Value, args.OrderId, orderDatabase);
        }

        private void OnAddOrderMessage(EntityUid uid, CargoOrderConsoleComponent component, CargoConsoleAddOrderMessage args)
        {
            if (args.Actor is not { Valid: true } player)
                return;

            if (args.Amount <= 0)
                return;

            var stationUid = _station.GetOwningStation(uid);

            if (!TryGetOrderDatabase(stationUid, out var orderDatabase))
                return;

            if (!_protoMan.TryIndex<CargoProductPrototype>(args.CargoProductId, out var product))
            {
                Log.Error($"Tried to add invalid cargo product {args.CargoProductId} as order!");
                return;
            }

            if (!component.AllowedGroups.Contains(product.Group))
                return;

            var data = GetOrderData(args, product, GenerateOrderId(orderDatabase));

            if (!TryAddOrder(stationUid.Value, data, orderDatabase))
            {
                PlayDenySound(uid, component);
                return;
            }

            // Log order addition
            _adminLogger.Add(LogType.Action, LogImpact.Low,
                $"{ToPrettyString(player):user} added order [orderId:{data.OrderId}, quantity:{data.OrderQuantity}, product:{data.ProductId}, requester:{data.Requester}, reason:{data.Reason}]");

        }

        private void OnOrderUIOpened(EntityUid uid, CargoOrderConsoleComponent component, BoundUIOpenedEvent args)
        {
            var station = _station.GetOwningStation(uid);
            UpdateOrderState(uid, station);
        }

        #endregion


        private void OnOrderBalanceUpdated(Entity<CargoOrderConsoleComponent> ent, ref BankBalanceUpdatedEvent args)
        {
            if (!_uiSystem.IsUiOpen(ent.Owner, CargoConsoleUiKey.Orders))
                return;

            UpdateOrderState(ent, args.Station);
        }

        private void UpdateOrderState(EntityUid consoleUid, EntityUid? station)
        {
            if (station == null ||
                !TryComp<StationCargoOrderDatabaseComponent>(station, out var orderDatabase) ||
                !TryComp<StationBankAccountComponent>(station, out var bankAccount)) return;

            if (_uiSystem.HasUi(consoleUid, CargoConsoleUiKey.Orders))
            {
                // Harmony change -- crewManifest added for cargo orders QoL (Crew list)
                var (_, crewManifest) = _crewManifest.GetCrewManifest(station.Value);
                _uiSystem.SetUiState(consoleUid, CargoConsoleUiKey.Orders, new CargoConsoleInterfaceState(
                    MetaData(station.Value).EntityName,
                    GetOutstandingOrderCount(orderDatabase),
                    orderDatabase.Capacity,
                    bankAccount.Balance,
                    orderDatabase.Orders,
                    crewManifest
                ));
            }
        }

        private void ConsolePopup(EntityUid actor, string text)
        {
            _popup.PopupCursor(text, actor);
        }

        private void PlayDenySound(EntityUid uid, CargoOrderConsoleComponent component)
        {
            _audio.PlayPvs(_audio.GetSound(component.ErrorSound), uid);
        }

        private static CargoOrderData GetOrderData(CargoConsoleAddOrderMessage args, CargoProductPrototype cargoProduct, int id)
        {
            return new CargoOrderData(id, cargoProduct.Product, cargoProduct.Name, cargoProduct.Cost, args.Amount, args.Requester, args.Reason);
        }

        public static int GetOutstandingOrderCount(StationCargoOrderDatabaseComponent component)
        {
            var amount = 0;

            foreach (var order in component.Orders)
            {
                if (!order.Approved)
                    continue;
                amount += order.OrderQuantity - order.NumDispatched;
            }

            return amount;
        }

        /// <summary>
        /// Updates all of the cargo-related consoles for a particular station.
        /// This should be called whenever orders change.
        /// </summary>
        private void UpdateOrders(EntityUid dbUid)
        {
            // Order added so all consoles need updating.
            var orderQuery = AllEntityQuery<CargoOrderConsoleComponent>();

            while (orderQuery.MoveNext(out var uid, out var _))
            {
                var station = _station.GetOwningStation(uid);
                if (station != dbUid)
                    continue;

                UpdateOrderState(uid, station);
            }

            var consoleQuery = AllEntityQuery<CargoShuttleConsoleComponent>();
            while (consoleQuery.MoveNext(out var uid, out var _))
            {
                var station = _station.GetOwningStation(uid);
                if (station != dbUid)
                    continue;

                UpdateShuttleState(uid, station);
            }
        }

        public bool AddAndApproveOrder(
            EntityUid dbUid,
            string spawnId,
            string name,
            int cost,
            int qty,
            string sender,
            string description,
            string dest,
            StationCargoOrderDatabaseComponent component,
            Entity<StationDataComponent> stationData
        )
        {
            DebugTools.Assert(_protoMan.HasIndex<EntityPrototype>(spawnId));
            // Make an order
            var id = GenerateOrderId(component);
            var order = new CargoOrderData(id, spawnId, name, cost, qty, sender, description);

            // Approve it now
            order.SetApproverData(dest, sender);
            order.Approved = true;

            // Log order addition
            _adminLogger.Add(LogType.Action, LogImpact.Low,
                $"AddAndApproveOrder {description} added order [orderId:{order.OrderId}, quantity:{order.OrderQuantity}, product:{order.ProductId}, requester:{order.Requester}, reason:{order.Reason}]");

            // Add it to the list
            return TryAddOrder(dbUid, order, component) && TryFulfillOrder(stationData, order, component).HasValue;
        }

        private bool TryAddOrder(EntityUid dbUid, CargoOrderData data, StationCargoOrderDatabaseComponent component)
        {
            component.Orders.Add(data);
            UpdateOrders(dbUid);
            return true;
        }

        private static int GenerateOrderId(StationCargoOrderDatabaseComponent orderDB)
        {
            // We need an arbitrary unique ID to identify orders, since they may
            // want to be cancelled later.
            return ++orderDB.NumOrdersCreated;
        }

        public void RemoveOrder(EntityUid dbUid, int index, StationCargoOrderDatabaseComponent orderDB)
        {
            var sequenceIdx = orderDB.Orders.FindIndex(order => order.OrderId == index);
            if (sequenceIdx != -1)
            {
                orderDB.Orders.RemoveAt(sequenceIdx);
            }
            UpdateOrders(dbUid);
        }

        public void ClearOrders(StationCargoOrderDatabaseComponent component)
        {
            if (component.Orders.Count == 0)
                return;

            component.Orders.Clear();
        }

        private static bool PopFrontOrder(StationCargoOrderDatabaseComponent orderDB, [NotNullWhen(true)] out CargoOrderData? orderOut)
        {
            var orderIdx = orderDB.Orders.FindIndex(order => order.Approved);
            if (orderIdx == -1)
            {
                orderOut = null;
                return false;
            }

            orderOut = orderDB.Orders[orderIdx];
            orderOut.NumDispatched++;

            if (orderOut.NumDispatched >= orderOut.OrderQuantity)
            {
                // Order is complete. Remove from the queue.
                orderDB.Orders.RemoveAt(orderIdx);
            }
            return true;
        }

        /// <summary>
        /// Tries to fulfill the next outstanding order.
        /// </summary>
        private bool FulfillNextOrder(StationCargoOrderDatabaseComponent orderDB, EntityCoordinates spawn, string? paperProto)
        {
            if (!PopFrontOrder(orderDB, out var order))
                return false;

            return FulfillOrder(order, spawn, paperProto);
        }

        /// <summary>
        /// Fulfills the specified cargo order and spawns paper attached to it.
        /// </summary>
        private bool FulfillOrder(CargoOrderData order, EntityCoordinates spawn, string? paperProto)
        {
            // Create the item itself
            var item = Spawn(order.ProductId, spawn);

            // Ensure the item doesn't start anchored
            _transformSystem.Unanchor(item, Transform(item));

            // Create a sheet of paper to write the order details on
            var printed = EntityManager.SpawnEntity(paperProto, spawn);
            if (TryComp<PaperComponent>(printed, out var paper))
            {
                // fill in the order data
                var val = Loc.GetString("cargo-console-paper-print-name", ("orderNumber", order.OrderId));
                _metaSystem.SetEntityName(printed, val);

                _paperSystem.SetContent((printed, paper), Loc.GetString(
                        "cargo-console-paper-print-text",
                        ("orderNumber", order.OrderId),
                        ("itemName", MetaData(item).EntityName),
                        ("orderQuantity", order.OrderQuantity),
                        ("requester", order.Requester),
                        ("reason", order.Reason),
                        ("approver", order.Approver ?? string.Empty)));

                // attempt to attach the label to the item
                if (TryComp<PaperLabelComponent>(item, out var label))
                {
                    _slots.TryInsert(item, label.LabelSlot, printed, null);
                }
            }

            return true;

        }

        #region Station

        private bool TryGetOrderDatabase([NotNullWhen(true)] EntityUid? stationUid, [MaybeNullWhen(false)] out StationCargoOrderDatabaseComponent dbComp)
        {
            return TryComp(stationUid, out dbComp);
        }

        #endregion
    }
}<|MERGE_RESOLUTION|>--- conflicted
+++ resolved
@@ -22,11 +22,8 @@
     public sealed partial class CargoSystem
     {
         [Dependency] private readonly SharedTransformSystem _transformSystem = default!;
-<<<<<<< HEAD
         [Dependency] private readonly CrewManifestSystem _crewManifest = default!;
-=======
         [Dependency] private readonly EmagSystem _emag = default!;
->>>>>>> 20f5cbf3
 
         /// <summary>
         /// How much time to wait (in seconds) before increasing bank accounts balance.
