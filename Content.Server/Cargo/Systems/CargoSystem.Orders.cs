--- conflicted
+++ resolved
@@ -322,26 +322,17 @@
 
             if (_uiSystem.HasUi(consoleUid, CargoConsoleUiKey.Orders))
             {
-<<<<<<< HEAD
                 // Harmony change -- crewManifest added for cargo orders QoL (Crew list)
                 var (_, crewManifest) = _crewManifest.GetCrewManifest(station.Value);
-                _uiSystem.SetUiState(consoleUid, CargoConsoleUiKey.Orders, new CargoConsoleInterfaceState(
-=======
                 _uiSystem.SetUiState(consoleUid,
                     CargoConsoleUiKey.Orders,
                     new CargoConsoleInterfaceState(
->>>>>>> 0e586e3f
                     MetaData(station.Value).EntityName,
                     GetOutstandingOrderCount(orderDatabase, console.Account),
                     orderDatabase.Capacity,
-<<<<<<< HEAD
-                    bankAccount.Balance,
-                    orderDatabase.Orders,
+                    GetNetEntity(station.Value),
+                    orderDatabase.Orders[console.Account],
                     crewManifest
-=======
-                    GetNetEntity(station.Value),
-                    orderDatabase.Orders[console.Account]
->>>>>>> 0e586e3f
                 ));
             }
         }
