- type: soundCollection
  id: RoundEnd
  files:
<<<<<<< HEAD
# Harmony custom voice lines below
  - /Audio/_Harmony/Announcements/RoundEnd/chickens.ogg
  - /Audio/_Harmony/Announcements/RoundEnd/freesteel.ogg
  - /Audio/_Harmony/Announcements/RoundEnd/tortilla.ogg
  - /Audio/_Harmony/Announcements/RoundEnd/unacceptable.ogg
=======
  - /Audio/Announcements/RoundEnd/apc_destroyed.ogg
  - /Audio/Announcements/RoundEnd/disappointed.ogg
  - /Audio/Announcements/RoundEnd/notevenpaidforthis.ogg

- type: soundCollection
  id: PowerOn
  files:
  - /Audio/Announcements/power_on.ogg
>>>>>>> ceff2bea
<|MERGE_RESOLUTION|>--- conflicted
+++ resolved
@@ -1,19 +1,13 @@
 - type: soundCollection
   id: RoundEnd
   files:
-<<<<<<< HEAD
 # Harmony custom voice lines below
   - /Audio/_Harmony/Announcements/RoundEnd/chickens.ogg
   - /Audio/_Harmony/Announcements/RoundEnd/freesteel.ogg
   - /Audio/_Harmony/Announcements/RoundEnd/tortilla.ogg
   - /Audio/_Harmony/Announcements/RoundEnd/unacceptable.ogg
-=======
-  - /Audio/Announcements/RoundEnd/apc_destroyed.ogg
-  - /Audio/Announcements/RoundEnd/disappointed.ogg
-  - /Audio/Announcements/RoundEnd/notevenpaidforthis.ogg
 
 - type: soundCollection
   id: PowerOn
   files:
-  - /Audio/Announcements/power_on.ogg
->>>>>>> ceff2bea
+  - /Audio/Announcements/power_on.ogg