- type: gameMap
  id: Fland
  mapName: 'Fland Installation'
  mapPath: /Maps/fland.yml
  minPlayers: 70
  stations:
    Fland:
      stationProto: StandardNanotrasenStation
      components:
        - type: StationNameSetup
          mapNameTemplate: '{0} Fland Installation {1}'
          nameGenerator:
            !type:NanotrasenNameGenerator
            prefixCreator: 'B'
        - type: StationEmergencyShuttle
          emergencyShuttlePath: /Maps/Shuttles/emergency_delta.yml
        - type: StationCargoShuttle
          path: /Maps/Shuttles/cargo_fland.yml
        - type: StationJobs
          availableJobs: # 81 jobs total w/o latejoins & interns, 101 jobs total w/ latejoins & interns
            #command (7)
            Captain: [ 1, 1 ]
            HeadOfPersonnel: [ 1, 1 ]
            HeadOfSecurity: [ 1, 1 ]
            ChiefMedicalOfficer: [ 1, 1 ]
            ChiefEngineer: [ 1, 1 ]
            ResearchDirector: [ 1, 1 ]
            Quartermaster: [ 1, 1 ]
            #service (17)
            Bartender: [ 2, 2 ]
            Botanist: [ 3, 3 ]
            Chef: [ 2, 2 ]
            Janitor: [ 4, 4 ]
            Chaplain: [ 1, 1 ]
            Librarian: [ 1, 1 ]
            ServiceWorker: [ 2, 2 ]
            Reporter: [ 2, 2 ]
            #engineering (9)
            AtmosphericTechnician: [ 3, 3 ]
            StationEngineer: [ 6, 6 ]
            TechnicalAssistant: [ 4, 4 ] #intern, not counted
            #medical (11)
            Chemist: [ 3, 3 ]
            MedicalDoctor: [ 6, 6 ]
            Paramedic: [ 2, 2 ]
            MedicalIntern: [ 4, 4 ] #intern, not counted
            #science (5)
            Scientist: [ 5, 5 ]
            ResearchAssistant: [ 6, 6 ] #intern, not counted
            #security (14)
            Warden: [ 1, 1 ]
            SecurityOfficer: [ 10, 10 ]
            Detective: [ 1, 1 ]
            SecurityCadet: [ 6, 6 ] #intern, not counted
            Lawyer: [ 2, 2 ]
<<<<<<< HEAD
            PermaPrisoner: [ 2, 0 ] # HARMONY
            #supply
            Quartermaster: [ 1, 1 ]
=======
            #supply (9)
>>>>>>> 961d2cfd
            SalvageSpecialist: [ 3, 3 ]
            CargoTechnician: [ 6, 6 ]
            #civilian (3+)
            Passenger: [ -1, -1 ] #infinite, not counted
            Clown: [ 1, 1 ]
            Mime: [ 1, 1 ]
            Musician: [ 1, 1 ]
            #silicon (6)
            StationAi: [ 1, 1 ]
            Borg: [ 5, 5 ]<|MERGE_RESOLUTION|>--- conflicted
+++ resolved
@@ -53,13 +53,9 @@
             Detective: [ 1, 1 ]
             SecurityCadet: [ 6, 6 ] #intern, not counted
             Lawyer: [ 2, 2 ]
-<<<<<<< HEAD
             PermaPrisoner: [ 2, 0 ] # HARMONY
-            #supply
+            #supply (9)
             Quartermaster: [ 1, 1 ]
-=======
-            #supply (9)
->>>>>>> 961d2cfd
             SalvageSpecialist: [ 3, 3 ]
             CargoTechnician: [ 6, 6 ]
             #civilian (3+)
