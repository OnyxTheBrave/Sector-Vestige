--- conflicted
+++ resolved
@@ -52,13 +52,9 @@
             Detective: [ 1, 1 ]
             SecurityCadet: [ 4, 4 ] #intern, not counted
             Lawyer: [ 2, 2 ]
-<<<<<<< HEAD
             PermaPrisoner: [ 1, 0 ] # HARMONY
-            #supply
+            #supply (6)
             Quartermaster: [ 1, 1 ]
-=======
-            #supply (6)
->>>>>>> 961d2cfd
             SalvageSpecialist: [ 3, 3 ]
             CargoTechnician: [ 3, 3 ]
             #civilian (3+)
