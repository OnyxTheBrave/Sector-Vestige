# posters
- type: entity
  parent: PosterBase
  id: PosterHarmonyEnrico
  name: "Salazar says WEH!"
  description: "A poster depicting a distinguished Harmony Station captain - Salazar Snek."
  components:
    - type: Sprite
      sprite: Harmony/Structures/Wallmounts/posters.rsi
      state: harmony_poster1_legit

- type: entity
  parent: PosterBase
  id: PosterHarmonyHarmony
  name: "Harmony Station"
  description: "Motivational poster for Harmony Station crew."
  components:
    - type: Sprite
      sprite: Harmony/Structures/Wallmounts/posters.rsi
      state: harmony_poster2_legit

- type: entity
  parent: PosterBase
  id: PosterHarmonyManOfWeh
  name: "A Man of Weh"
  description: "A painting depicting a historic figure within the Church of Weh."
  components:
    - type: Sprite
      sprite: Harmony/Structures/Wallmounts/posters.rsi
      state: harmony_poster3_legit

- type: entity
  parent: PosterBase
  id: PosterHarmonyMoney
  name: "HarMoney"
  description: "A poster depicting the values of Harmony Station cargo department."
  components:
    - type: Sprite
      sprite: Harmony/Structures/Wallmounts/posters.rsi
      state: harmony_poster4_legit

- type: entity
  parent: PosterBase
  id: PosterHarmonyWorkHard
  name: "Work Hard"
  description: "If you work hard enough, YOU could earn your very own Nanotrasen Plunger Plus! Just be sure to survive long enough to redeem it!.."
  components:
    - type: Sprite
      sprite: Harmony/Structures/Wallmounts/posters.rsi
      state: harmony_poster5_legit

- type: entity
  parent: PosterBase
  id: PosterHarmonyMakeshiftClown
  name: "Makeshift Clown Poster"
  description: "A makeshift poster consisting of a crayon drawing upon a paper stuck to the wall with some horrible mix of glue and banana paste. Upon it is inscribed: 'Clowne was herE !!'."
  components:
    - type: Sprite
      sprite: Harmony/Structures/Wallmounts/posters.rsi
      state: harmony_poster6_legit

- type: entity
  parent: PosterBase
<<<<<<< HEAD
  id: PosterHarmonyCan
  name: "Fallen Can"
  description: "A poster reminding you to clean up after yourself, nobody likes littering! Or, that's probably what it means. It's been here for so long, the original meaning may have faded…"
  components:
    - type: Sprite
      sprite: Harmony/Structures/Wallmounts/posters.rsi
      state: harmony_poster8_legit

- type: entity
  parent: PosterBase
  id: PosterHarmonyFaded
  name: "Faded Poster"
  description: "Was it wanted poster? A human bounty? It's not very clear. You can tell, however, that whoever the target was probably isn't loose anymore..."
  components:
    - type: Sprite
      sprite: Harmony/Structures/Wallmounts/posters.rsi
      state: harmony_poster9_legit

- type: entity
  parent: PosterBase
  id: PosterHarmonyMagicCandle
  name: "Magic Candle"
  description: "The fire within you burns bright. Maintain it and thrive. Neglect it and wither."
  components:
    - type: Sprite
      sprite: Harmony/Structures/Wallmounts/posters.rsi
      state: harmony_poster10_legit

- type: entity
  parent: PosterBase
  id: PosterHarmonySuperMatter
  name: "Super-Matter"
  description: "Nanotrasen's really getting creative with these motivational posters. Using the cause of death of thousands of people as a source of motivation? Brilliant. Now, if only it were actually effective..."
  components:
    - type: Sprite
      sprite: Harmony/Structures/Wallmounts/posters.rsi
      state: harmony_poster11_legit
=======
  id: PosterHarmonyFloodlight
  name: "The Floodlight"
  description: "In loving memory of Salvagers that were lost in space and never recovered."
  components:
    - type: Sprite
      sprite: Harmony/Structures/Wallmounts/posters.rsi
      state: harmony_poster7_legit
>>>>>>> 3643ecf8
<|MERGE_RESOLUTION|>--- conflicted
+++ resolved
@@ -61,7 +61,16 @@
 
 - type: entity
   parent: PosterBase
-<<<<<<< HEAD
+  id: PosterHarmonyFloodlight
+  name: "The Floodlight"
+  description: "In loving memory of Salvagers that were lost in space and never recovered."
+  components:
+    - type: Sprite
+      sprite: Harmony/Structures/Wallmounts/posters.rsi
+      state: harmony_poster7_legit
+
+- type: entity
+  parent: PosterBase
   id: PosterHarmonyCan
   name: "Fallen Can"
   description: "A poster reminding you to clean up after yourself, nobody likes littering! Or, that's probably what it means. It's been here for so long, the original meaning may have faded…"
@@ -98,13 +107,4 @@
   components:
     - type: Sprite
       sprite: Harmony/Structures/Wallmounts/posters.rsi
-      state: harmony_poster11_legit
-=======
-  id: PosterHarmonyFloodlight
-  name: "The Floodlight"
-  description: "In loving memory of Salvagers that were lost in space and never recovered."
-  components:
-    - type: Sprite
-      sprite: Harmony/Structures/Wallmounts/posters.rsi
-      state: harmony_poster7_legit
->>>>>>> 3643ecf8
+      state: harmony_poster11_legit