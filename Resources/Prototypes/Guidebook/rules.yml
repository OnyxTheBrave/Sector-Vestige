﻿# Only one of those rulesets will appear on the server at any given time.
# They all have a priority of 10 so they appear 2nd by default (after priority 0 and before priority 20)

- type: guideEntry # Default for forks and stuff. Should not be listed anywhere if the server is using a custom ruleset.
  id: DefaultRuleset
  name: guide-entry-rules
  ruleEntry: true
<<<<<<< HEAD
  priority: 50
  text: "/ServerInfo/Guidebook/ServerRules/HarmonyRules/HarmonyRules.xml"
  children:
  - HarmonyR0
  - HarmonyR1
  - HarmonyR2
  - HarmonyR3
  - HarmonyR4
  - HarmonyR5
  - HarmonyR6
  - HarmonyR7
  - HarmonyR8
  - HarmonyS1
  - HarmonyS2
  - HarmonyS3
  - HarmonyS4
  - HarmonyS5
  - HarmonyS6
  - HarmonyS7
  - HarmonyS8
  - HarmonyS9
  - HarmonyS10

- type: guideEntry
  id: HarmonyR0
  name: guide-entry-rules-harmony-r0
  ruleEntry: true
  priority: 1
  text: "/ServerInfo/Guidebook/ServerRules/HarmonyRules/HarmonyR0.xml"

- type: guideEntry
  id: HarmonyR1
  name: guide-entry-rules-harmony-r1
  ruleEntry: true
  priority: 2
  text: "/ServerInfo/Guidebook/ServerRules/HarmonyRules/HarmonyR1.xml"

- type: guideEntry
  id: HarmonyR2
  name: guide-entry-rules-harmony-r2
  ruleEntry: true
  priority: 3
  text: "/ServerInfo/Guidebook/ServerRules/HarmonyRules/HarmonyR2.xml"

- type: guideEntry
  id: HarmonyR3
  name: guide-entry-rules-harmony-r3
  ruleEntry: true
  priority: 4
  text: "/ServerInfo/Guidebook/ServerRules/HarmonyRules/HarmonyR3.xml"

- type: guideEntry
  id: HarmonyR4
  name: guide-entry-rules-harmony-r4
  ruleEntry: true
  priority: 5
  text: "/ServerInfo/Guidebook/ServerRules/HarmonyRules/HarmonyR4.xml"

- type: guideEntry
  id: HarmonyR5
  name: guide-entry-rules-harmony-r5
  ruleEntry: true
  priority: 6
  text: "/ServerInfo/Guidebook/ServerRules/HarmonyRules/HarmonyR5.xml"

- type: guideEntry
  id: HarmonyR6
  name: guide-entry-rules-harmony-r6
  ruleEntry: true
  priority: 7
  text: "/ServerInfo/Guidebook/ServerRules/HarmonyRules/HarmonyR6.xml"

- type: guideEntry
  id: HarmonyR7
  name: guide-entry-rules-harmony-r7
  ruleEntry: true
  priority: 8
  text: "/ServerInfo/Guidebook/ServerRules/HarmonyRules/HarmonyR7.xml"

- type: guideEntry
  id: HarmonyR8
  name: guide-entry-rules-harmony-r8
  ruleEntry: true
  priority: 9
  text: "/ServerInfo/Guidebook/ServerRules/HarmonyRules/HarmonyR8.xml"


- type: guideEntry
  id: HarmonyS1
  name: guide-entry-rules-harmony-s1
  ruleEntry: true
  priority: 10
  text: "/ServerInfo/Guidebook/ServerRules/HarmonyRules/HarmonyS1.xml"

- type: guideEntry
  id: HarmonyS2
  name: guide-entry-rules-harmony-s2
  ruleEntry: true
  priority: 11
  text: "/ServerInfo/Guidebook/ServerRules/HarmonyRules/HarmonyS2.xml"

- type: guideEntry
  id: HarmonyS3
  name: guide-entry-rules-harmony-s3
  ruleEntry: true
  priority: 12
  text: "/ServerInfo/Guidebook/ServerRules/HarmonyRules/HarmonyS3.xml"

- type: guideEntry
  id: HarmonyS4
  name: guide-entry-rules-harmony-s4
  ruleEntry: true
  priority: 13
  text: "/ServerInfo/Guidebook/ServerRules/HarmonyRules/HarmonyS4.xml"

- type: guideEntry
  id: HarmonyS5
  name: guide-entry-rules-harmony-s5
  ruleEntry: true
  priority: 14
  text: "/ServerInfo/Guidebook/ServerRules/HarmonyRules/HarmonyS5.xml"

- type: guideEntry
  id: HarmonyS6
  name: guide-entry-rules-harmony-s6
  ruleEntry: true
  priority: 15
  text: "/ServerInfo/Guidebook/ServerRules/HarmonyRules/HarmonyS6.xml"

- type: guideEntry
  id: HarmonyS7
  name: guide-entry-rules-harmony-s7
  ruleEntry: true
  priority: 16
  text: "/ServerInfo/Guidebook/ServerRules/HarmonyRules/HarmonyS7.xml"

- type: guideEntry
  id: HarmonyS8
  name: guide-entry-rules-harmony-s8
  ruleEntry: true
  priority: 17
  text: "/ServerInfo/Guidebook/ServerRules/HarmonyRules/HarmonyS8.xml"

- type: guideEntry
  id: HarmonyS9
  name: guide-entry-rules-harmony-s9
  ruleEntry: true
  priority: 18
  text: "/ServerInfo/Guidebook/ServerRules/HarmonyRules/HarmonyS9.xml"

- type: guideEntry
  id: HarmonyS10
  name: guide-entry-rules-harmony-s10
  ruleEntry: true
  priority: 19
  text: "/ServerInfo/Guidebook/ServerRules/HarmonyRules/HarmonyS10.xml"
=======
  priority: 10
  text: "/ServerInfo/Guidebook/ServerRules/DefaultRules.xml"
>>>>>>> ceff2bea

- type: guideEntry
  id: CoreRuleset
  name: guide-entry-rules-core-only
  ruleEntry: true
  priority: 10
  text: "/ServerInfo/Guidebook/ServerRules/WizDenCoreOnlyRules.xml"

- type: guideEntry
  id: StandardRuleset
  name: guide-entry-rules-lrp
  ruleEntry: true
  priority: 10
  text: "/ServerInfo/Guidebook/ServerRules/WizDenLRPRules.xml"

- type: guideEntry
  id: MRPRuleset
  name: guide-entry-rules-mrp
  ruleEntry: true
  priority: 10
  text: "/ServerInfo/Guidebook/ServerRules/WizDenMRPRules.xml"

- type: guideEntry
  id: RoleTypes
  name: guide-entry-rules-role-types
  ruleEntry: true
  priority: 10
  text: "/ServerInfo/Guidebook/ServerRules/RoleTypes.xml"

- type: guideEntry
  id: CoreRules
  name: guide-entry-rules-core
  ruleEntry: true
  priority: 10
  text: "/ServerInfo/Guidebook/ServerRules/CoreRules/RuleC0.xml"
  children:
  - RuleC1
  - RuleC2
  - RuleC3
  - RuleC4
  - RuleC5
  - RuleC6
  - RuleC7
  - RuleC8
  - RuleC9
  - RuleC10
  - RuleC11
  - RuleC12
  - RuleC13
  - RuleC14

- type: guideEntry
  id: RuleC1
  name: guide-entry-rules-c1
  ruleEntry: true
  text: "/ServerInfo/Guidebook/ServerRules/CoreRules/RuleC1Admins.xml"

- type: guideEntry
  id: RuleC2
  name: guide-entry-rules-c2
  ruleEntry: true
  text: "/ServerInfo/Guidebook/ServerRules/CoreRules/RuleC2DBAD.xml"

- type: guideEntry
  id: RuleC3
  name: guide-entry-rules-c3
  ruleEntry: true
  text: "/ServerInfo/Guidebook/ServerRules/CoreRules/RuleC3NoHate.xml"

- type: guideEntry
  id: RuleC4
  name: guide-entry-rules-c4
  ruleEntry: true
  text: "/ServerInfo/Guidebook/ServerRules/CoreRules/RuleC4NoERP.xml"

- type: guideEntry
  id: RuleC5
  name: guide-entry-rules-c5
  ruleEntry: true
  text: "/ServerInfo/Guidebook/ServerRules/CoreRules/RuleC5Metacomms.xml"

- type: guideEntry
  id: RuleC6
  name: guide-entry-rules-c6
  ruleEntry: true
  text: "/ServerInfo/Guidebook/ServerRules/CoreRules/RuleC6BanEvasion.xml"

- type: guideEntry
  id: RuleC7
  name: guide-entry-rules-c7
  ruleEntry: true
  text: "/ServerInfo/Guidebook/ServerRules/CoreRules/RuleC7EnglishOnly.xml"

- type: guideEntry
  id: RuleC8
  name: guide-entry-rules-c8
  ruleEntry: true
  text: "/ServerInfo/Guidebook/ServerRules/CoreRules/RuleC8Exploits.xml"

- type: guideEntry
  id: RuleC9
  name: guide-entry-rules-c9
  ruleEntry: true
  text: "/ServerInfo/Guidebook/ServerRules/CoreRules/RuleC9Multikey.xml"

- type: guideEntry
  id: RuleC10
  name: guide-entry-rules-c10
  ruleEntry: true
  text: "/ServerInfo/Guidebook/ServerRules/CoreRules/RuleC10AHelp.xml"

- type: guideEntry
  id: RuleC11
  name: guide-entry-rules-c11
  ruleEntry: true
  text: "/ServerInfo/Guidebook/ServerRules/CoreRules/RuleC11AhelpThreats.xml"

- type: guideEntry
  id: RuleC12
  name: guide-entry-rules-c12
  ruleEntry: true
  text: "/ServerInfo/Guidebook/ServerRules/CoreRules/RuleC12MinAge.xml"

- type: guideEntry
  id: RuleC13
  name: guide-entry-rules-c13
  ruleEntry: true
  text: "/ServerInfo/Guidebook/ServerRules/CoreRules/RuleC13CharacterNames.xml"

- type: guideEntry
  id: RuleC14
  name: guide-entry-rules-c14
  ruleEntry: true
  text: "/ServerInfo/Guidebook/ServerRules/CoreRules/RuleC14ICinOOC.xml"

- type: guideEntry
  id: RoleplayRules
  name: guide-entry-rules-roleplay
  ruleEntry: true
  priority: 10
  text: "/ServerInfo/Guidebook/ServerRules/RoleplayRules/RuleR0.xml"
  children:
  - RuleR1
  - RuleR2
  - RuleR3
  - RuleR4
  - RuleR5
  - RuleR6
  - RuleR7
  - RuleR8
  - RuleR9
  - RuleR10
  - RuleR11
  - RuleR12
  - RuleR13
  - RuleR14
  - RuleR15

- type: guideEntry
  id: RuleR1
  name: guide-entry-rules-r1
  ruleEntry: true
  text: "/ServerInfo/Guidebook/ServerRules/RoleplayRules/RuleR1Silicons.xml"

- type: guideEntry
  id: RuleR2
  name: guide-entry-rules-r2
  ruleEntry: true
  text: "/ServerInfo/Guidebook/ServerRules/RoleplayRules/RuleR2Familiars.xml"

- type: guideEntry
  id: RuleR3
  name: guide-entry-rules-r3
  ruleEntry: true
  text: "/ServerInfo/Guidebook/ServerRules/RoleplayRules/RuleR3NormalRP.xml"

- type: guideEntry
  id: RuleR4
  name: guide-entry-rules-r4
  ruleEntry: true
  text: "/ServerInfo/Guidebook/ServerRules/RoleplayRules/RuleR4Metashield.xml"

- type: guideEntry
  id: RuleR5
  name: guide-entry-rules-r5
  ruleEntry: true
  text: "/ServerInfo/Guidebook/ServerRules/RoleplayRules/RuleR5Arrivals.xml"

- type: guideEntry
  id: RuleR6
  name: guide-entry-rules-r6
  ruleEntry: true
  text: "/ServerInfo/Guidebook/ServerRules/RoleplayRules/RuleR6SelfAntag.xml"

- type: guideEntry
  id: RuleR7
  name: guide-entry-rules-r7
  ruleEntry: true
  text: "/ServerInfo/Guidebook/ServerRules/RoleplayRules/RuleR7RoundStalling.xml"

- type: guideEntry
  id: RuleR8
  name: guide-entry-rules-r8
  ruleEntry: true
  text: "/ServerInfo/Guidebook/ServerRules/RoleplayRules/RuleR8NoFriendlyAntag.xml"

- type: guideEntry
  id: RuleR9
  name: guide-entry-rules-r9
  ruleEntry: true
  text: "/ServerInfo/Guidebook/ServerRules/RoleplayRules/RuleR9MassSabotage.xml"

- type: guideEntry
  id: RuleR10
  name: guide-entry-rules-r10
  ruleEntry: true
  text: "/ServerInfo/Guidebook/ServerRules/RoleplayRules/RuleR10Subordination.xml"

- type: guideEntry
  id: RuleR11
  name: guide-entry-rules-r11
  ruleEntry: true
  text: "/ServerInfo/Guidebook/ServerRules/RoleplayRules/RuleR11Escalation.xml"
  children:
  - RuleR11-1
  - RuleR11-2

- type: guideEntry
  id: RuleR11-1
  name: guide-entry-rules-r11-1
  ruleEntry: true
  text: "/ServerInfo/Guidebook/ServerRules/RoleplayRules/RuleR11-1AnimalEscalation.xml"

- type: guideEntry
  id: RuleR11-2
  name: guide-entry-rules-r11-2
  ruleEntry: true
  text: "/ServerInfo/Guidebook/ServerRules/RoleplayRules/RuleR11-2ConflictTypes.xml"

- type: guideEntry
  id: RuleR12
  name: guide-entry-rules-r12
  ruleEntry: true
  text: "/ServerInfo/Guidebook/ServerRules/RoleplayRules/RuleR12RoleAbandonment.xml"

- type: guideEntry
  id: RuleR13
  name: guide-entry-rules-r13
  ruleEntry: true
  text: "/ServerInfo/Guidebook/ServerRules/RoleplayRules/RuleR13PerformRole.xml"

- type: guideEntry
  id: RuleR14
  name: guide-entry-rules-r14
  ruleEntry: true
  text: "/ServerInfo/Guidebook/ServerRules/RoleplayRules/RuleR14SecComStandard.xml"

- type: guideEntry
  id: RuleR15
  name: guide-entry-rules-r15
  ruleEntry: true
  text: "/ServerInfo/Guidebook/ServerRules/RoleplayRules/RuleR15SpaceLaw.xml"

- type: guideEntry
  id: SiliconRules
  name: guide-entry-rules-silicon
  ruleEntry: true
  priority: 10
  text: "/ServerInfo/Guidebook/ServerRules/SiliconRules/RuleS0.xml"
  children:
  - RuleS1
  - RuleS2
  - RuleS3
  - RuleS4
  - RuleS5
  - RuleS6
  - RuleS7
  - RuleS8
  - RuleS9
  - RuleS10

- type: guideEntry
  id: RuleS1
  name: guide-entry-rules-s1
  ruleEntry: true
  text: "/ServerInfo/Guidebook/ServerRules/SiliconRules/RuleS1Laws.xml"

- type: guideEntry
  id: RuleS2
  name: guide-entry-rules-s2
  ruleEntry: true
  text: "/ServerInfo/Guidebook/ServerRules/SiliconRules/RuleS2LawPriority.xml"

- type: guideEntry
  id: RuleS3
  name: guide-entry-rules-s3
  ruleEntry: true
  text: "/ServerInfo/Guidebook/ServerRules/SiliconRules/RuleS3LawRedefinition.xml"

- type: guideEntry
  id: RuleS4
  name: guide-entry-rules-s4
  ruleEntry: true
  text: "/ServerInfo/Guidebook/ServerRules/SiliconRules/RuleS4RequestChanges.xml"

- type: guideEntry
  id: RuleS5
  name: guide-entry-rules-s5
  ruleEntry: true
  text: "/ServerInfo/Guidebook/ServerRules/SiliconRules/RuleS5FreeSilicon.xml"

- type: guideEntry
  id: RuleS6
  name: guide-entry-rules-s6
  ruleEntry: true
  text: "/ServerInfo/Guidebook/ServerRules/SiliconRules/RuleS6UnreasonableOrders.xml"

- type: guideEntry
  id: RuleS7
  name: guide-entry-rules-s7
  ruleEntry: true
  text: "/ServerInfo/Guidebook/ServerRules/SiliconRules/RuleS7Consistency.xml"

- type: guideEntry
  id: RuleS8
  name: guide-entry-rules-s8
  ruleEntry: true
  text: "/ServerInfo/Guidebook/ServerRules/SiliconRules/RuleS8DefaultCrewDefinition.xml"

- type: guideEntry
  id: RuleS9
  name: guide-entry-rules-s9
  ruleEntry: true
  text: "/ServerInfo/Guidebook/ServerRules/SiliconRules/RuleS9DefaultHarmDefinition.xml"

- type: guideEntry
  id: RuleS10
  name: guide-entry-rules-s10
  ruleEntry: true
  text: "/ServerInfo/Guidebook/ServerRules/SiliconRules/RuleS10OrderConflicts.xml"


- type: guideEntry
  id: MRPRules
  name: guide-entry-rules-mrp-m0
  ruleEntry: true
  priority: 10
  text: "/ServerInfo/Guidebook/ServerRules/MRPRules/RuleM0.xml"
  children:
  - RuleM1

- type: guideEntry
  id: RuleM1
  name: guide-entry-rules-m1
  ruleEntry: true
  text: "/ServerInfo/Guidebook/ServerRules/MRPRules/RuleM1DoNotPowergame.xml"

<<<<<<< HEAD
- type: guideEntry
  id: SpaceLaw
  name: guide-entry-rules-space-law
  priority: 1
  text: "/ServerInfo/Guidebook/ServerRules/SpaceLaw/SpaceLaw.xml"
  children:
  - SpaceLawRestrictedList # Harmony
  - SpaceLawCrimeList

- type: guideEntry
  id: SpaceLawCrimeList
  name: guide-entry-rules-sl-crime-list
  priority: 5
  text: "/ServerInfo/Guidebook/ServerRules/SpaceLaw/SLCrimeList.xml"
=======
# Ban-Related Guide Entries are used as hyperlinks in certain Ruleset Guide Entry explanations.
>>>>>>> ceff2bea

- type: guideEntry
  id: SpaceLawRestrictedList # Harmony
  name: guide-entry-rules-sl-restricted-list
  priority: 4
  text: "/ServerInfo/Guidebook/ServerRules/SpaceLaw/SLRestrictedList.xml"

- type: guideEntry
  id: BanTypes
  name: guide-entry-rules-ban-types
  ruleEntry: true
  text: "/ServerInfo/Guidebook/ServerRules/BanTypes.xml"

- type: guideEntry
  id: BanDurations
  name: guide-entry-rules-ban-durations
  ruleEntry: true
  text: "/ServerInfo/Guidebook/ServerRules/BanDurations.xml"<|MERGE_RESOLUTION|>--- conflicted
+++ resolved
@@ -5,7 +5,6 @@
   id: DefaultRuleset
   name: guide-entry-rules
   ruleEntry: true
-<<<<<<< HEAD
   priority: 50
   text: "/ServerInfo/Guidebook/ServerRules/HarmonyRules/HarmonyRules.xml"
   children:
@@ -162,10 +161,6 @@
   ruleEntry: true
   priority: 19
   text: "/ServerInfo/Guidebook/ServerRules/HarmonyRules/HarmonyS10.xml"
-=======
-  priority: 10
-  text: "/ServerInfo/Guidebook/ServerRules/DefaultRules.xml"
->>>>>>> ceff2bea
 
 - type: guideEntry
   id: CoreRuleset
@@ -523,7 +518,6 @@
   ruleEntry: true
   text: "/ServerInfo/Guidebook/ServerRules/MRPRules/RuleM1DoNotPowergame.xml"
 
-<<<<<<< HEAD
 - type: guideEntry
   id: SpaceLaw
   name: guide-entry-rules-space-law
@@ -538,9 +532,6 @@
   name: guide-entry-rules-sl-crime-list
   priority: 5
   text: "/ServerInfo/Guidebook/ServerRules/SpaceLaw/SLCrimeList.xml"
-=======
-# Ban-Related Guide Entries are used as hyperlinks in certain Ruleset Guide Entry explanations.
->>>>>>> ceff2bea
 
 - type: guideEntry
   id: SpaceLawRestrictedList # Harmony
