- type: entityTable
  id: BasicCalmEventsTable
  table: !type:AllSelector # we need to pass a list of rules, since rules have further restrictions to consider via StationEventComp
    children:
    - id: AnomalySpawn
    - id: BluespaceArtifact
    - id: BluespaceLocker
    - id: BreakerFlip
    - id: BureaucraticError
    - id: ClericalError
    - id: CockroachMigration
    - id: GasLeak
    - id: IonStorm # its calm like 90% of the time smh
    - id: KudzuGrowth
    - id: MassHallucinations
    - id: MimicVendorRule
    - id: MouseMigration
    - id: PowerGridCheck
    - id: RandomSentience
    - id: SlimesSpawn
    - id: SolarFlare
    - id: SpiderClownSpawn
    - id: SpiderSpawn
    - id: VentClog

- type: entityTable
  id: BasicAntagEventsTable
  table: !type:AllSelector # we need to pass a list of rules, since rules have further restrictions to consider via StationEventComp
    children:
    - id: ClosetSkeleton
    - id: DragonSpawn
    - id: KingRatMigration
    - id: NinjaSpawn
    - id: RevenantSpawn
    - id: SleeperAgents
    - id: ZombieOutbreak


- type: entity
  id: BaseStationEvent
  parent: BaseGameRule
  abstract: true
  components:
    - type: GameRule
      delay:
        min:  10
        max:  20

- type: entity
  id: BaseStationEventShortDelay
  parent: BaseGameRule
  abstract: true
  components:
    - type: GameRule
      delay:
        min:  10
        max:  20

- type: entity
  id: BaseStationEventLongDelay
  parent: BaseGameRule
  abstract: true
  components:
    - type: GameRule
      delay:
        min:  40
        max:  60

- type: entity
  id: AnomalySpawn
  parent: BaseStationEventShortDelay
  components:
  - type: StationEvent
    startAnnouncementColor: "#18abf5"
    startAudio:
      path: /Audio/Announcements/announce.ogg
    weight: 8
    duration: 35
  - type: AnomalySpawnRule

- type: entity
  id: BluespaceArtifact
  parent: BaseStationEventShortDelay
  components:
  - type: GameRule
    delay:
      min:  30
      max:  30
  - type: StationEvent
    startAnnouncementColor: "#18abf5"
    startAudio:
      path: /Audio/Announcements/announce.ogg
    weight: 8
    duration: 35
  - type: BluespaceArtifactRule

- type: entity
  id: BluespaceLocker
  parent: BaseGameRule
  components:
  - type: StationEvent
    weight: 2
    reoccurrenceDelay: 5
    earliestStart: 1
    duration: 1
  - type: BluespaceLockerRule

- type: entity
  id: BreakerFlip
  parent: BaseGameRule
  components:
  - type: StationEvent
    weight: 7
    duration: 1
    minimumPlayers: 15
  - type: BreakerFlipRule

- type: entity
  id: BureaucraticError
  parent: BaseGameRule
  components:
  - type: StationEvent
    startAnnouncement: station-event-bureaucratic-error-announcement
    minimumPlayers: 25
    weight: 3
    duration: 1
  - type: BureaucraticErrorRule

- type: entity
  id: ClericalError
  parent: BaseGameRule
  components:
  - type: StationEvent
    startAnnouncement: station-event-clerical-error-announcement
    minimumPlayers: 15
    weight: 5
    duration: 1
  - type: ClericalErrorRule

- type: entity
  parent: BaseGameRule
  id: ClosetSkeleton
  components:
  - type: StationEvent
    weight: 5
    duration: 1
    minimumPlayers: 10
  - type: RandomEntityStorageSpawnRule
    prototype: MobSkeletonCloset

- type: entity
  parent: BaseGameRule
  id: DragonSpawn
  components:
  - type: StationEvent
    weight: 3.5
    earliestStart: 40
<<<<<<< HEAD
    reoccurrenceDelay: 40
    minimumPlayers: 35
  - type: AntagRandomSpawn
=======
    reoccurrenceDelay: 20
    minimumPlayers: 20
    duration: null
  - type: SpaceSpawnRule
    spawnDistance: 0
>>>>>>> 95195350
  - type: AntagSpawner
    prototype: MobDragon
  - type: DragonRule
  - type: AntagObjectives
    objectives:
    - CarpRiftsObjective
    - DragonSurviveObjective
  - type: AntagSelection
    agentName: dragon-round-end-agent-name
    definitions:
    - spawnerPrototype: SpawnPointGhostDragon
      min: 1
      max: 1
      pickPlayer: false
      mindComponents:
      - type: DragonRole
        prototype: Dragon

- type: entity
  parent: BaseGameRule
  id: NinjaSpawn
  components:
  - type: StationEvent
    weight: 3
    duration: null
    earliestStart: 30
    reoccurrenceDelay: 40
    minimumPlayers: 35
  - type: SpaceSpawnRule
  - type: AntagLoadProfileRule
  - type: AntagObjectives
    objectives:
    - StealResearchObjective
    - DoorjackObjective
    - SpiderChargeObjective
    - TerrorObjective
    - MassArrestObjective
    - NinjaSurviveObjective
  - type: AntagSelection
    agentName: ninja-round-end-agent-name
    definitions:
    - spawnerPrototype: SpawnPointGhostSpaceNinja
      min: 1
      max: 1
      pickPlayer: false
      startingGear: SpaceNinjaGear
      roleLoadout:
      - RoleSurvivalEVA
      briefing:
        text: ninja-role-greeting
        color: Green
        sound: /Audio/Misc/ninja_greeting.ogg
      components:
      - type: SpaceNinja
      - type: NpcFactionMember
        factions:
        - Syndicate
      - type: AutoImplant
        implants:
        - DeathAcidifierImplant
      - type: RandomMetadata
        nameSegments:
        - names_ninja_title
        - names_ninja
      mindComponents:
      - type: NinjaRole
        prototype: SpaceNinja

- type: entity
  parent: BaseGameRule
  id: RevenantSpawn
  components:
  - type: StationEvent
    weight: 7.5
    duration: 1
    earliestStart: 45
    minimumPlayers: 20
  - type: RandomSpawnRule
    prototype: MobRevenant

# disabled until event is rewritten to be more interesting
#- type: entity
#  id: FalseAlarm
#  parent: BaseGameRule
#  components:
#  - type: StationEvent
#    weight: 15
#    duration: 1
#  - type: FalseAlarmRule

- type: entity
  id: GasLeak
  parent: BaseStationEventShortDelay
  components:
  - type: StationEvent
    startAnnouncement: station-event-gas-leak-start-announcement
    startAudio:
      path: /Audio/Announcements/attention.ogg
    endAnnouncement: station-event-gas-leak-end-announcement
    weight: 8
  - type: GasLeakRule

- type: entity
  id: KudzuGrowth
  parent: BaseStationEventLongDelay
  components:
  - type: StationEvent
    earliestStart: 15
    minimumPlayers: 15
    weight: 7
    duration: 240
  - type: KudzuGrowthRule

- type: entity
  id: PowerGridCheck
  parent: BaseStationEventShortDelay
  components:
  - type: StationEvent
    weight: 5
    startAnnouncement: station-event-power-grid-check-start-announcement
    endAnnouncement: station-event-power-grid-check-end-announcement
    startAudio:
      path: /Audio/Announcements/power_off.ogg
      params:
       volume: -4
    duration: 60
    maxDuration: 120
  - type: PowerGridCheckRule

- type: entity
  parent: BaseGameRule
  id: SolarFlare
  components:
  - type: StationEvent
    weight: 8
    startAnnouncement: station-event-solar-flare-start-announcement
    endAnnouncement: station-event-solar-flare-end-announcement
    startAudio:
      path: /Audio/Announcements/attention.ogg
    duration: 120
    maxDuration: 240
  - type: SolarFlareRule
    onlyJamHeadsets: true
    affectedChannels:
    - Common
    extraChannels:
    - Command
    - Engineering
    - Medical
    - Science
    - Security
    - Service
    - Supply
    extraCount: 2
    lightBreakChancePerSecond: 0.0003
    doorToggleChancePerSecond: 0.001

- type: entity
  id: VentClog
  parent: BaseStationEventLongDelay
  components:
  - type: StationEvent
    startAnnouncement: station-event-vent-clog-start-announcement
    startAudio:
      path: /Audio/Announcements/attention.ogg
    earliestStart: 15
    minimumPlayers: 15
    weight: 5
    duration: 60
  - type: VentClogRule

- type: entity
  id: SlimesSpawn
  parent: BaseStationEventShortDelay
  components:
  - type: StationEvent
    startAnnouncement: station-event-vent-creatures-start-announcement
    startAudio:
      path: /Audio/Announcements/attention.ogg
    earliestStart: 20
    minimumPlayers: 15
    weight: 5
    duration: 60
  - type: VentCrittersRule
    entries:
    - id: MobAdultSlimesBlueAngry
      prob: 0.02
    - id: MobAdultSlimesGreenAngry
      prob: 0.02
    - id: MobAdultSlimesYellowAngry
      prob: 0.02

- type: entity
  id: SpiderSpawn
  parent: BaseStationEventShortDelay
  components:
  - type: StationEvent
    startAnnouncement: station-event-vent-creatures-start-announcement
    startAudio:
      path: /Audio/Announcements/attention.ogg
    earliestStart: 20
    minimumPlayers: 15
    weight: 5
    duration: 60
  - type: VentCrittersRule
    entries:
    - id: MobGiantSpiderAngry
      prob: 0.05

- type: entity
  id: SpiderClownSpawn
  parent: BaseStationEventShortDelay
  components:
  - type: StationEvent
    startAnnouncement: station-event-vent-creatures-start-announcement
    startAudio:
      path: /Audio/Announcements/attention.ogg
    earliestStart: 20
    minimumPlayers: 20
    weight: 1.5
    duration: 60
  - type: VentCrittersRule
    entries:
    - id: MobClownSpider
      prob: 0.05

- type: entity
  id: ZombieOutbreak
  parent: BaseGameRule
  components:
  - type: StationEvent
    earliestStart: 90
    minimumPlayers: 40
    weight: 1 # Zombies was happening basically every single survival round, so now it's super rare
    duration: 1
  - type: ZombieRule
  - type: AntagSelection
    definitions:
    - prefRoles: [ InitialInfected ]
      max: 3
      playerRatio: 10
      blacklist:
        components:
        - ZombieImmune
        - AntagImmune
      briefing:
        text: zombie-patientzero-role-greeting
        color: Plum
        sound: "/Audio/Ambience/Antag/zombie_start.ogg"
      components:
      - type: PendingZombie #less time to prepare than normal
        minInitialInfectedGrace: 300
        maxInitialInfectedGrace: 450
      - type: ZombifyOnDeath
      - type: IncurableZombie
      - type: InitialInfected
      mindComponents:
      - type: InitialInfectedRole
        prototype: InitialInfected

- type: entity
  parent: BaseNukeopsRule
  id: LoneOpsSpawn
  components:
  - type: StationEvent
    earliestStart: 60
    weight: 2
    minimumPlayers: 35
    duration: 1
  - type: RuleGrids
  - type: LoadMapRule
    preloadedGrid: ShuttleStriker
  - type: NukeopsRule
    roundEndBehavior: Nothing
  - type: AntagSelection
    definitions:
    - spawnerPrototype: SpawnPointLoneNukeOperative
      min: 1
      max: 1
      pickPlayer: false
      startingGear: SyndicateLoneOperativeGearFull
      components:
      - type: NukeOperative
      - type: RandomMetadata
        nameSegments:
        - SyndicateNamesPrefix
        - SyndicateNamesNormal
      - type: NpcFactionMember
        factions:
        - Syndicate
      mindComponents:
      - type: NukeopsRole
        prototype: Nukeops

- type: entity
  parent: BaseTraitorRule
  id: SleeperAgents
  components:
  - type: StationEvent
    earliestStart: 30
    weight: 8
    minimumPlayers: 15
    maxOccurrences: 1 # can only happen once per round
    startAnnouncement: station-event-communication-interception
    startAudio:
      path: /Audio/Announcements/intercept.ogg
    duration: null # the rule has to last the whole round not 1 second
    occursDuringRoundEnd: false
  - type: AlertLevelInterceptionRule
  - type: AntagSelection
    definitions:
    - prefRoles: [ TraitorSleeper ]
      fallbackRoles: [ Traitor ]
      min: 1
      max: 2
      playerRatio: 10
      blacklist:
        components:
        - AntagImmune
      mindComponents:
      - type: TraitorRole
        prototype: TraitorSleeper

- type: entity
  id: MassHallucinations
  parent: BaseGameRule
  components:
  - type: StationEvent
    weight: 7
    duration: 150
    maxDuration: 300
    reoccurrenceDelay: 30
  - type: MassHallucinationsRule
    minTimeBetweenIncidents: 0.1
    maxTimeBetweenIncidents: 300
    maxSoundDistance: 7
    sounds:
      collection: Paracusia

- type: entity
  parent: BaseGameRule
  id: IonStorm
  components:
  - type: StationEvent
    weight: 8
    reoccurrenceDelay: 20
    duration: 1
  - type: IonStormRule

- type: entity
  id: MimicVendorRule
  parent: BaseGameRule
  components:
    - type: StationEvent
      earliestStart: 0
      minimumPlayers: 20
      maxOccurrences: 1 # this event has diminishing returns on interesting-ness, so we cap it
      weight: 5
    - type: MobReplacementRule<|MERGE_RESOLUTION|>--- conflicted
+++ resolved
@@ -153,19 +153,13 @@
   id: DragonSpawn
   components:
   - type: StationEvent
-    weight: 3.5
+    weight: 6.5
     earliestStart: 40
-<<<<<<< HEAD
-    reoccurrenceDelay: 40
-    minimumPlayers: 35
-  - type: AntagRandomSpawn
-=======
     reoccurrenceDelay: 20
     minimumPlayers: 20
     duration: null
   - type: SpaceSpawnRule
     spawnDistance: 0
->>>>>>> 95195350
   - type: AntagSpawner
     prototype: MobDragon
   - type: DragonRule
@@ -189,11 +183,11 @@
   id: NinjaSpawn
   components:
   - type: StationEvent
-    weight: 3
+    weight: 6
     duration: null
     earliestStart: 30
-    reoccurrenceDelay: 40
-    minimumPlayers: 35
+    reoccurrenceDelay: 20
+    minimumPlayers: 30
   - type: SpaceSpawnRule
   - type: AntagLoadProfileRule
   - type: AntagObjectives
@@ -431,9 +425,9 @@
   id: LoneOpsSpawn
   components:
   - type: StationEvent
-    earliestStart: 60
-    weight: 2
-    minimumPlayers: 35
+    earliestStart: 35
+    weight: 5.5
+    minimumPlayers: 20
     duration: 1
   - type: RuleGrids
   - type: LoadMapRule
