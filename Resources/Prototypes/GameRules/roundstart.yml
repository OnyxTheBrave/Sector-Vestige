--- conflicted
+++ resolved
@@ -130,13 +130,8 @@
       - type: NukeOperative
       - type: RandomMetadata
         nameSegments:
-<<<<<<< HEAD
         - nukeops-role-commander
         - SyndicateNamesElite
-=======
-        - NamesSyndicateElite
-        nameFormat: name-format-nukie-commander
->>>>>>> a0154e37
       - type: NpcFactionMember
         factions:
         - Syndicate
@@ -152,13 +147,8 @@
       - type: NukeOperative
       - type: RandomMetadata
         nameSegments:
-<<<<<<< HEAD
         - nukeops-role-agent
         - SyndicateNamesNormal
-=======
-        - NamesSyndicateNormal
-        nameFormat: name-format-nukie-agent
->>>>>>> a0154e37
       - type: NpcFactionMember
         factions:
         - Syndicate
@@ -176,13 +166,8 @@
       - type: NukeOperative
       - type: RandomMetadata
         nameSegments:
-<<<<<<< HEAD
         - nukeops-role-operator
         - SyndicateNamesNormal
-=======
-        - NamesSyndicateNormal
-        nameFormat: name-format-nukie-operator
->>>>>>> a0154e37
       - type: NpcFactionMember
         factions:
         - Syndicate
@@ -321,14 +306,8 @@
         - Wizard
       - type: RandomMetadata
         nameSegments:
-<<<<<<< HEAD
         - names_wizard_first
         - names_wizard_last
-=======
-        - NamesWizardFirst
-        - NamesWizardLast
-        nameFormat: name-format-wizard
->>>>>>> a0154e37
       mindRoles:
       - MindRoleWizard
 
