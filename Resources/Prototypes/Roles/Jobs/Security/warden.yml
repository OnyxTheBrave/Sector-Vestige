--- conflicted
+++ resolved
@@ -4,16 +4,12 @@
   description: job-description-warden
   playTimeTracker: JobWarden
   requirements:
-<<<<<<< HEAD
+# Harmony Change
     - !type:DepartmentTimeRequirement
       department: Security
       time: 14400 # 4 hrs
-=======
-    - !type:RoleTimeRequirement
-      role: JobSecurityOfficer
-      time: 36000 #10 hrs
+# End Harmony
   weight: 5
->>>>>>> e4864ac4
   startingGear: WardenGear
   icon: "JobIconWarden"
   supervisors: job-supervisors-hos
