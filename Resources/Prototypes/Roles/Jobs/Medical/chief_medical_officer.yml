# Best job.

- type: job
  id: ChiefMedicalOfficer
  name: job-name-cmo
  description: job-description-cmo
  playTimeTracker: JobChiefMedicalOfficer
  requirements:
    - !type:RoleTimeRequirement
      role: JobChemist
      time: 0 #3 hrs
    - !type:RoleTimeRequirement
      role: JobMedicalDoctor
      time: 0 #6 hrs
    - !type:DepartmentTimeRequirement
      department: Medical
      time: 10800 #10 hrs
    - !type:OverallPlaytimeRequirement
<<<<<<< HEAD
      time: 10800 #40 hrs
    - !type:AgeRequirement
      requiredAge: 21
=======
      time: 144000 #40 hrs
>>>>>>> 9c2fe85d
  weight: 10
  startingGear: CMOGear
  icon: "JobIconChiefMedicalOfficer"
  requireAdminNotify: true
  supervisors: job-supervisors-captain
  canBeAntag: false
  access:
  - Medical
  - Command
  - Maintenance
  - Chemistry
  - ChiefMedicalOfficer
  - Brig
  - Cryogenics
  special:
  - !type:AddImplantSpecial
    implants: [ MindShieldImplant ]
  - !type:AddComponentSpecial
    components:
      - type: CommandStaff

- type: startingGear
  id: CMOGear
  equipment:
    id: CMOPDA
    ears: ClothingHeadsetCMO
    belt: ClothingBeltMedicalFilled
  storage:
    back:
    - Flash<|MERGE_RESOLUTION|>--- conflicted
+++ resolved
@@ -8,21 +8,15 @@
   requirements:
     - !type:RoleTimeRequirement
       role: JobChemist
-      time: 0 #3 hrs
+      time: 0 #0 hrs
     - !type:RoleTimeRequirement
       role: JobMedicalDoctor
-      time: 0 #6 hrs
+      time: 0 #0 hrs
     - !type:DepartmentTimeRequirement
       department: Medical
-      time: 10800 #10 hrs
+      time: 10800 #3 hrs
     - !type:OverallPlaytimeRequirement
-<<<<<<< HEAD
-      time: 10800 #40 hrs
-    - !type:AgeRequirement
-      requiredAge: 21
-=======
-      time: 144000 #40 hrs
->>>>>>> 9c2fe85d
+      time: 10800 #3 hrs
   weight: 10
   startingGear: CMOGear
   icon: "JobIconChiefMedicalOfficer"
