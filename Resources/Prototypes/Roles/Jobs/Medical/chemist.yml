--- conflicted
+++ resolved
@@ -6,11 +6,7 @@
   requirements:
     - !type:DepartmentTimeRequirement
       department: Medical
-<<<<<<< HEAD
-      time: 0 #4 hrs
-=======
-      time: 18000 #5 hrs
->>>>>>> 0e586e3f
+      time: 0 #0 hrs
   startingGear: ChemistGear
   icon: "JobIconChemist"
   supervisors: job-supervisors-cmo
