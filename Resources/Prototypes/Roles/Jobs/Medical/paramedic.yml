--- conflicted
+++ resolved
@@ -4,17 +4,11 @@
   description: job-description-paramedic
   playTimeTracker: JobParamedic
   requirements:
-<<<<<<< HEAD
     - !type:RoleTimeRequirement
       role: JobMedicalDoctor
-      time: 0 #4 hrs
+      time: 0 #0 hrs
     - !type:OverallPlaytimeRequirement
-      time: 0 # 15 hrs
-=======
-  - !type:DepartmentTimeRequirement
-    department: Medical
-    time: 9000 #2.5 hrs
->>>>>>> 0e586e3f
+      time: 0 #0 hrs
   startingGear: ParamedicGear
   icon: "JobIconParamedic"
   supervisors: job-supervisors-cmo
