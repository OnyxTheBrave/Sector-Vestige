--- conflicted
+++ resolved
@@ -6,22 +6,16 @@
   requirements:
     - !type:DepartmentTimeRequirement
       department: Engineering
-      time: 0 # 15 hours
+      time: 0 # 0 hours
     - !type:DepartmentTimeRequirement
       department: Medical
-      time: 0 # 15 hours
+      time: 0 # 0 hours
     - !type:DepartmentTimeRequirement
       department: Security
-      time: 0 # 15 hours
+      time: 0 # 0 hours
     - !type:DepartmentTimeRequirement
       department: Command
-<<<<<<< HEAD
-      time: 10800 # 15 hours
-    - !type:AgeRequirement
-      requiredAge: 21
-=======
-      time: 54000 # 15 hours
->>>>>>> 9c2fe85d
+      time: 10800 # 3 hours
   weight: 20
   startingGear: CaptainGear
   icon: "JobIconCaptain"
