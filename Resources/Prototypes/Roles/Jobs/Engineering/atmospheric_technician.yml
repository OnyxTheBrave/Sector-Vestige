--- conflicted
+++ resolved
@@ -4,15 +4,9 @@
   description: job-description-atmostech
   playTimeTracker: JobAtmosphericTechnician
   requirements:
-<<<<<<< HEAD
     - !type:DepartmentTimeRequirement
       department: Engineering
-      time: 0 # 15 hrs
-=======
-  - !type:DepartmentTimeRequirement
-    department: Engineering
-    time: 9000 #2.5 hrs
->>>>>>> 0e586e3f
+      time: 0 # 0 hrs
   startingGear: AtmosphericTechnicianGear
   icon: "JobIconAtmosphericTechnician"
   supervisors: job-supervisors-ce
