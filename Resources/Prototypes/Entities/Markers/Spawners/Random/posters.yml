--- conflicted
+++ resolved
@@ -150,7 +150,6 @@
       - PosterLegitPeriodicTable
       - PosterLegitRenault
       - PosterLegitNTTGC
-<<<<<<< HEAD
       - PosterHarmonyEnrico # Harmony
       - PosterHarmonyHarmony # Harmony
       - PosterHarmonyManOfWeh # Harmony
@@ -170,12 +169,10 @@
       - PosterHarmonySafetyLizz # Harmony
       - PosterHarmonyMuhrinePropagandaSprayed # Harmony
       - PosterHarmonyMuhrinePropaganda # Harmony
-=======
       - PosterLegitSafetyMothDelam
       - PosterLegitSafetyMothEpi
       - PosterLegitSafetyMothPiping
       - PosterLegitSafetyMothMeth
       - PosterLegitSafetyMothHardhat
       - PosterLegitSafetyMothSSD
->>>>>>> 0bee22e7
     chance: 1