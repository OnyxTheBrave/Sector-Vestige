--- conflicted
+++ resolved
@@ -9,6 +9,7 @@
       settings: default
   - type: GhostRoleAntagSpawner
 
+# RatKing modified on Harmony to be set as an Antagonist instead of free agent.
 - type: entity
   id: SpawnPointGhostRatKing
   name: ghost role spawn point
@@ -18,13 +19,9 @@
   - type: GhostRole
     name: ghost-role-information-rat-king-name
     description: ghost-role-information-rat-king-description
-<<<<<<< HEAD
     rules: ghost-role-information-antagonist-rules
-=======
-    rules: ghost-role-information-freeagent-rules
-    mindRoles:
-    - MindRoleGhostRoleFreeAgent
->>>>>>> 20f5cbf3
+    mindRoles:
+    - MindRoleGhostRoleSoloAntagonist
     raffle:
       settings: default
   - type: GhostRoleMobSpawner
