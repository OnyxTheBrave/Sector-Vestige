- type: entity
  name: bola
  parent: [BaseItem, BaseRestrictedContraband]
  id: Bola
  description: Linked together with some spare cuffs and metal.
  components:
  - type: Item
    size: Normal
  - type: Sprite
    sprite: _Harmony/Objects/Weapons/Throwable/bola.rsi #Harmony Change: Sprite pathway changed.
    state: icon
  - type: EmitSoundOnThrow
    sound: /Audio/Weapons/bolathrow.ogg
  - type: EmitSoundOnLand
    sound: /Audio/Effects/snap.ogg
  - type: Construction
    graph: Bola
    node: bola
  - type: Damageable
    damageContainer: Inorganic
  - type: Destructible
    thresholds:
    - trigger:
        !type:DamageTrigger
        damage: 75
      behaviors:
        - !type:DoActsBehavior
          acts: [ "Destruction" ]
    - trigger:
        !type:DamageTrigger
        damage: 15
      behaviors:
      - !type:PlaySoundBehavior
        sound:
          collection: MetalBreak
      - !type:DoActsBehavior
        acts: [ "Destruction" ]
  - type: DamageOnLand
    damage:
      types:
        Blunt: 5
  - type: Ensnaring
    freeTime: 2.0
    breakoutTime: 3.5 #all bola should generally be fast to remove
    walkSpeed: 0.5 #makeshift bola shouldn't slow too much
    sprintSpeed: 0.5
    staminaDamage: 0 # anything but this is gamebreaking
    canThrowTrigger: true
    canMoveBreakout: true
<<<<<<< HEAD
  - type: LandAtCursor
  - type: ExplosionResistance #Harmony Change -- Makes Bolas immune to explosives
    damageCoefficient: 0.0
=======
    maxEnsnares: 1
  - type: LandAtCursor
>>>>>>> 1d655f67
<|MERGE_RESOLUTION|>--- conflicted
+++ resolved
@@ -47,11 +47,7 @@
     staminaDamage: 0 # anything but this is gamebreaking
     canThrowTrigger: true
     canMoveBreakout: true
-<<<<<<< HEAD
+    maxEnsnares: 1
   - type: LandAtCursor
   - type: ExplosionResistance #Harmony Change -- Makes Bolas immune to explosives
-    damageCoefficient: 0.0
-=======
-    maxEnsnares: 1
-  - type: LandAtCursor
->>>>>>> 1d655f67
+    damageCoefficient: 0.0