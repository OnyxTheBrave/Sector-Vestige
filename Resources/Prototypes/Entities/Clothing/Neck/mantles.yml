- type: entity
  parent: [ClothingNeckBase, BaseCommandContraband]
  id: ClothingNeckMantleCap
  name: captain's mantle
  description: A comfortable and chique mantle befitting of only the most experienced captain.
  components:
  - type: Sprite
    sprite: Clothing/Neck/mantles/capmantle.rsi
  - type: Clothing
    sprite: Clothing/Neck/mantles/capmantle.rsi

- type: entity
  parent: [ClothingNeckBase, BaseCommandContraband]
  id: ClothingNeckMantleCE
  name: chief engineer's mantle
  description: High visibility, check. RIG system, check. High capacity cell, check. Everything a chief engineer could need in a stylish mantle.
  components:
  - type: Sprite
    sprite: Clothing/Neck/mantles/cemantle.rsi
  - type: Clothing
    sprite: Clothing/Neck/mantles/cemantle.rsi

- type: entity
  parent: [ClothingNeckBase, BaseCommandContraband]
  id: ClothingNeckMantleCMO
  name: chief medical officer's mantle
  description: For a CMO that has been in enough medbays to know that more PPE means less central command dry cleaning visits when the shift is over.
  components:
  - type: Sprite
    sprite: Clothing/Neck/mantles/cmomantle.rsi
  - type: Clothing
    sprite: Clothing/Neck/mantles/cmomantle.rsi

- type: entity
  parent: [ClothingNeckBase, BaseCommandContraband]
  id: ClothingNeckMantleHOP
  name: head of personnel's mantle
  description: A good HOP knows that paper pushing is only half the job... petting your dog and looking fashionable is the other half.
  components:
  - type: Sprite
    sprite: Clothing/Neck/mantles/hopmantle.rsi
  - type: Clothing
    sprite: Clothing/Neck/mantles/hopmantle.rsi

- type: entity
  parent: [ClothingNeckBase, BaseCommandContraband]
  id: ClothingNeckMantleHOS
  name: head of security's mantle
<<<<<<< HEAD
  description: Shootouts with nukies are just another Tuesday for this HoS. This mantle is a symbol of commitment to the station.
  components: #Harmony Update:Updating pathing for HoS mantle spriting fix
=======
  description: Shootouts with syndicate agents are just another Tuesday for this HoS. This mantle is a symbol of commitment to the station.
  components:
>>>>>>> 20f5cbf3
  - type: Sprite
    sprite: _Harmony/Clothing/Neck/mantles/hosmantle.rsi
  - type: Clothing
    sprite: _Harmony/Clothing/Neck/mantles/hosmantle.rsi

- type: entity
  parent: [ClothingNeckBase, BaseCommandContraband]
  id: ClothingNeckMantleRD
  name: research director's mantle
  description: For when long days in the office consist of explosives, poisonous gas, murder robots, and a fresh pizza from cargo; this mantle will keep you comfy.
  components:
  - type: Sprite
    sprite: Clothing/Neck/mantles/rdmantle.rsi
  - type: Clothing
    sprite: Clothing/Neck/mantles/rdmantle.rsi

- type: entity
  parent: [ClothingNeckBase, BaseCommandContraband]
  id: ClothingNeckMantleQM
  name: quartermaster's mantle
  description: For the master of goods and materials to rule over the department, a befitting mantle to show off superiority!
  components:
  - type: Sprite
    sprite: Clothing/Neck/mantles/qmmantle.rsi
  - type: Clothing
    sprite: Clothing/Neck/mantles/qmmantle.rsi

- type: entity
  parent: ClothingNeckBase
  id: ClothingNeckMantle
  name: mantle
  description: A soft mantle, made with the same 'synthetic' animal furs of the iconic winter coat.
  components:
  - type: Sprite
    sprite: Clothing/Neck/mantles/mantle.rsi
  - type: Clothing
    sprite: Clothing/Neck/mantles/mantle.rsi <|MERGE_RESOLUTION|>--- conflicted
+++ resolved
@@ -46,13 +46,8 @@
   parent: [ClothingNeckBase, BaseCommandContraband]
   id: ClothingNeckMantleHOS
   name: head of security's mantle
-<<<<<<< HEAD
-  description: Shootouts with nukies are just another Tuesday for this HoS. This mantle is a symbol of commitment to the station.
+  description: Shootouts with syndicate agents are just another Tuesday for this HoS. This mantle is a symbol of commitment to the station.
   components: #Harmony Update:Updating pathing for HoS mantle spriting fix
-=======
-  description: Shootouts with syndicate agents are just another Tuesday for this HoS. This mantle is a symbol of commitment to the station.
-  components:
->>>>>>> 20f5cbf3
   - type: Sprite
     sprite: _Harmony/Clothing/Neck/mantles/hosmantle.rsi
   - type: Clothing
