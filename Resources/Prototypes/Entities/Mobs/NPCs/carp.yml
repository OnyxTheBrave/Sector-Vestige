--- conflicted
+++ resolved
@@ -171,17 +171,11 @@
       description: ghost-role-information-sentient-carp-description
       rules: ghost-role-information-space-dragon-summoned-carp-rules
       mindRoles:
-<<<<<<< HEAD
-      - MindRoleGhostRoleTeamAntagonist
+      - MindRoleGhostRoleTeamAntagonistFlock
       # harmony start: remove ghost role raffle from carps
       # raffle:
       #   settings: short
       # harmony end
-=======
-      - MindRoleGhostRoleTeamAntagonistFlock
-      raffle:
-        settings: short
->>>>>>> 0c98ad8b
     - type: GhostTakeoverAvailable
     - type: HTN
       rootTask:
