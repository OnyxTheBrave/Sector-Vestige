--- conflicted
+++ resolved
@@ -473,11 +473,7 @@
   - type: GhostTakeoverAvailable
   - type: Speech
     speechVerb: Moth
-<<<<<<< HEAD
     speechSounds: Moth #CD change/addition
-=======
-    speechSounds: Moth #CD change/addition, Squeak -> Moth
->>>>>>> b0d54bbf
     allowedEmotes: ['Chitter', 'Squeak']
   - type: FaxableObject
     insertingState: inserting_mothroach
