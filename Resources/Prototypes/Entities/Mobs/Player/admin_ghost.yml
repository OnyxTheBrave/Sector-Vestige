--- conflicted
+++ resolved
@@ -111,10 +111,7 @@
     templateId: aghost
   - type: Loadout
     prototypes: [ MobAghostGear ]
-<<<<<<< HEAD
   - type: SupermatterImmune
-=======
->>>>>>> 2228b4e0
   - type: CharacterRecordConsole
     consoleType: Admin
   - type: BypassInteractionChecks
