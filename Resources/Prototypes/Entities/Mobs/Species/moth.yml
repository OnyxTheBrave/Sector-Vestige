- type: entity
  save: false
  name: Urist McFluff
  parent: BaseMobSpeciesOrganic
  id: BaseMobMoth
  abstract: true
  components:
  - type: HumanoidAppearance
    species: Moth
    hideLayersOnEquip:
    - HeadTop
  - type: Hunger
  - type: Thirst
  - type: Icon
    sprite: Mobs/Species/Moth/parts.rsi
    state: full
  - type: Body
    prototype: Moth
    requiredLegs: 2
  - type: Damageable
    damageContainer: Biological
    damageModifierSet: Moth
  - type: ZombieAccentOverride
    accent: zombieMoth
  - type: Speech
    speechVerb: Moth
<<<<<<< HEAD
    speechSounds: Moth #CD Additions
=======
    speechSounds: Moth #CD Addition
>>>>>>> b0d54bbf
    allowedEmotes: ['Chitter', 'Squeak']
  - type: TypingIndicator
    proto: moth
  - type: Butcherable
    butcheringType: Spike
    spawned:
    - id: FoodMeat
      amount: 5
  - type: Bloodstream
    bloodReagent: InsectBlood
  - type: DamageVisuals
    damageOverlayGroups:
      Brute:
        sprite: Mobs/Effects/brute_damage.rsi
        color: "#808A51"
      Burn:
        sprite: Mobs/Effects/burn_damage.rsi
  - type: MothAccent
  - type: Vocal
    sounds:
      Male: UnisexMoth
      Female: UnisexMoth
      Unsexed: UnisexMoth
  - type: MovementSpeedModifier
    weightlessAcceleration: 1.5 # Move around more easily in space.
    weightlessFriction: 1
    weightlessModifier: 1
  - type: Flammable
    damage:
      types:
        Heat: 4.5 # moths burn more easily
  - type: Temperature # Moths hate the heat and thrive in the cold.
    heatDamageThreshold: 320
    coldDamageThreshold: 230
    currentTemperature: 310.15
    specificHeat: 46
    coldDamage:
      types:
        Cold : 0.05 #per second, scales with temperature & other constants
    heatDamage:
      types:
        Heat : 3 #per second, scales with temperature & other constants
  - type: TemperatureSpeed
    thresholds:
      289: 0.8
      275: 0.6
      250: 0.4
  - type: Sprite # sprite again because we want different layer ordering
    noRot: true
    drawdepth: Mobs
    layers:
      - map: [ "enum.HumanoidVisualLayers.Chest" ]
      - map: [ "enum.HumanoidVisualLayers.Head" ]
      - map: [ "enum.HumanoidVisualLayers.Snout" ]
      - map: [ "enum.HumanoidVisualLayers.Eyes" ]
      - map: [ "enum.HumanoidVisualLayers.RArm" ]
      - map: [ "enum.HumanoidVisualLayers.LArm" ]
      - map: [ "enum.HumanoidVisualLayers.RLeg" ]
      - map: [ "enum.HumanoidVisualLayers.LLeg" ]
      - map: [ "enum.HumanoidVisualLayers.UndergarmentBottom" ]
      - map: [ "enum.HumanoidVisualLayers.UndergarmentTop" ]
      - map: [ "jumpsuit" ]
      - map: [ "enum.HumanoidVisualLayers.LHand" ]
      - map: [ "enum.HumanoidVisualLayers.RHand" ]
      - map: [ "enum.HumanoidVisualLayers.LFoot" ]
      - map: [ "enum.HumanoidVisualLayers.RFoot" ]
      - map: [ "enum.HumanoidVisualLayers.Handcuffs" ]
        color: "#ffffff"
        sprite: Objects/Misc/handcuffs.rsi
        state: body-overlay-2
        visible: false
      - map: [ "gloves" ]
      - map: [ "shoes" ]
      - map: [ "ears" ]
      - map: [ "eyes" ]
      #- map: [ "belt" ] #Harmony Change: Moves Belt back over outerclothing
      - map: [ "id" ]
      - map: [ "outerClothing" ]
      - map: [ "belt" ] #Harmony Change: Moves Belt back over outerclothing
      - map: [ "enum.HumanoidVisualLayers.Tail" ] #in the utopian future we should probably have a wings enum inserted here so everyhting doesn't break
      - map: [ "back" ]
      - map: [ "neck" ]
      - map: [ "enum.HumanoidVisualLayers.FacialHair" ]
      - map: [ "enum.HumanoidVisualLayers.Hair" ]
      - map: [ "enum.HumanoidVisualLayers.HeadSide" ]
      - map: [ "enum.HumanoidVisualLayers.HeadTop" ]
      - map: [ "mask" ]
      - map: [ "head" ]
      - map: [ "pocket1" ]
      - map: [ "pocket2" ]
      - map: [ "clownedon" ] # Dynamically generated
        sprite: "Effects/creampie.rsi"
        state: "creampie_moth"
        visible: false
  - type: Inventory
    speciesId: moth
    femaleDisplacements:
      jumpsuit:
        sizeMaps:
          32:
            sprite: Mobs/Species/Human/displacement.rsi
            state: jumpsuit-female


- type: entity
  parent: BaseSpeciesDummy
  id: MobMothDummy
  categories: [ HideSpawnMenu ]
  components:
  - type: HumanoidAppearance
    species: Moth
  - type: Inventory
    speciesId: moth
    femaleDisplacements:
      jumpsuit:
        sizeMaps:
          32:
            sprite: Mobs/Species/Human/displacement.rsi
            state: jumpsuit-female
<|MERGE_RESOLUTION|>--- conflicted
+++ resolved
@@ -24,11 +24,7 @@
     accent: zombieMoth
   - type: Speech
     speechVerb: Moth
-<<<<<<< HEAD
     speechSounds: Moth #CD Additions
-=======
-    speechSounds: Moth #CD Addition
->>>>>>> b0d54bbf
     allowedEmotes: ['Chitter', 'Squeak']
   - type: TypingIndicator
     proto: moth
