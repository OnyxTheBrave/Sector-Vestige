# SPDX-FileCopyrightText: 2025 DoggowithaKeyboard <gaincarlo48@gmail.com>
<<<<<<< HEAD
# SPDX-FileCopyrightText: 2025 ReboundQ3 <ReboundQ3@gmail.com>
# SPDX-FileCopyrightText: 2025 bruhmogus <104110869+bruhmogus@users.noreply.github.com>
=======
# SPDX-FileCopyrightText: 2025 bruhmogus <104110869+bruhmogus@users.noreply.github.com>
# SPDX-FileCopyrightText: 2025 ReboundQ3 <ReboundQ3@gmail.com>
>>>>>>> 8197d099
#
# SPDX-License-Identifier: AGPL-3.0-or-later

# TO ADD A NEW PERSONAL ITEM LOADOUT, you MUST do the following:
#
# 1. Create a LOADOUT (type: loadout) with a PersonalItemLoadoutEffect
#    that refers to your character. Punctuation MUST match EXACTLY.
#    ID: same as the personal item entity.
#    Place this within the Prototypes/_LateStation/PersonalItems/[Category]/[PersonalItemName].yml file below the item
# 2. One loadout section per personal item.
# 3. Add the loadout to every applicable LOADOUT GROUP HERE

- type: loadoutGroup
  id: PersonalItemsJobAgnostic
  name: loadout-group-personal-items
  minLimit: 0
  maxLimit: 2
  loadouts:
  - PersonalItemJamesCane
  - PersonalItemJamesPlushie
  - PersonalItemWistMantle
  - PersonalItemIrisGlasses
  - PersonalItemBringsHoodie
  - PersonalItemAustinMothCloak
  - PersonalItemMaryCollar
<<<<<<< HEAD
  - PersonalItemLucyTrenchCoat
=======
  - PersonalItemLucyTrenchCoat
  - PersonalItemPititiGorb
>>>>>>> 8197d099
<|MERGE_RESOLUTION|>--- conflicted
+++ resolved
@@ -1,12 +1,6 @@
 # SPDX-FileCopyrightText: 2025 DoggowithaKeyboard <gaincarlo48@gmail.com>
-<<<<<<< HEAD
 # SPDX-FileCopyrightText: 2025 ReboundQ3 <ReboundQ3@gmail.com>
 # SPDX-FileCopyrightText: 2025 bruhmogus <104110869+bruhmogus@users.noreply.github.com>
-=======
-# SPDX-FileCopyrightText: 2025 bruhmogus <104110869+bruhmogus@users.noreply.github.com>
-# SPDX-FileCopyrightText: 2025 ReboundQ3 <ReboundQ3@gmail.com>
->>>>>>> 8197d099
-#
 # SPDX-License-Identifier: AGPL-3.0-or-later
 
 # TO ADD A NEW PERSONAL ITEM LOADOUT, you MUST do the following:
@@ -31,9 +25,5 @@
   - PersonalItemBringsHoodie
   - PersonalItemAustinMothCloak
   - PersonalItemMaryCollar
-<<<<<<< HEAD
   - PersonalItemLucyTrenchCoat
-=======
-  - PersonalItemLucyTrenchCoat
-  - PersonalItemPititiGorb
->>>>>>> 8197d099
+  - PersonalItemPititiGorb