--- conflicted
+++ resolved
@@ -29,10 +29,7 @@
     ClothingHeadHelmetJustice: 1
   contrabandInventory:
     ClothingMaskClownSecurity: 1
-<<<<<<< HEAD
     ClothingOuterCoatAMG: 1
-=======
     ToyFigurineSecurity: 1
     ToyFigurineWarden: 1
-    ToyFigurineHeadOfSecurity: 1
->>>>>>> 1d655f67
+    ToyFigurineHeadOfSecurity: 1