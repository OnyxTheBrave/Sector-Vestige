--- conflicted
+++ resolved
@@ -162,7 +162,6 @@
             - tool: Welding
               doAfter: 10
 
-<<<<<<< HEAD
     - node: wallChitin # Xeno playtest
       entity: WallSolidChitin
       edges:
@@ -187,8 +186,6 @@
             - tool: Prying
               doAfter: 10
 
-=======
->>>>>>> a7ca552d
     - node: uraniumWall
       entity: WallUranium
       edges:
