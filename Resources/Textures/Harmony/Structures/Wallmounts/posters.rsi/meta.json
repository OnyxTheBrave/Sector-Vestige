{
    "version": 1,
    "license": "CC-BY-SA-3.0",
    "copyright": "textures by BodenPflanze, Emii-olii, eli_sarek, Denetth, LevitatingTree, sevount",
    "size": {
        "x": 32,
        "y": 32
    },
    "states": [
        {
            "name": "harmony_poster1_legit"
        },
        {
            "name": "harmony_poster2_legit"
        },
        {
            "name": "harmony_poster3_legit"
        },
        {
            "name": "harmony_poster4_legit"
        },
        {
            "name": "harmony_poster5_legit"
        },
        {
            "name": "harmony_poster6_legit"
        },
        {
<<<<<<< HEAD
            "name": "harmony_poster8_legit"
        },
        {
            "name": "harmony_poster9_legit"
        },
        {
            "name": "harmony_poster10_legit"
        },
        {
            "name": "harmony_poster11_legit"
=======
            "name": "harmony_poster7_legit"
>>>>>>> 3643ecf8
        }
    ]
}<|MERGE_RESOLUTION|>--- conflicted
+++ resolved
@@ -26,7 +26,9 @@
             "name": "harmony_poster6_legit"
         },
         {
-<<<<<<< HEAD
+            "name": "harmony_poster7_legit"
+        },
+        {
             "name": "harmony_poster8_legit"
         },
         {
@@ -37,9 +39,6 @@
         },
         {
             "name": "harmony_poster11_legit"
-=======
-            "name": "harmony_poster7_legit"
->>>>>>> 3643ecf8
         }
     ]
 }