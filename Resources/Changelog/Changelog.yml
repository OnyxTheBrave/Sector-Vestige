--- conflicted
+++ resolved
@@ -1,39 +1,4 @@
-<<<<<<< HEAD
-Entries:
-- author: Blackern5000
-  changes:
-  - message: The syndicate agent's cyborg weapons module now uses syndicate weaponry
-      rather than NT weaponry.
-    type: Tweak
-  id: 6949
-  time: '2024-07-21T07:04:33.0000000+00:00'
-  url: https://github.com/space-wizards/space-station-14/pull/26947
-- author: Winkarst-cpu
-  changes:
-  - message: Added ambience to the camera routers and telecommunication servers.
-    type: Add
-  - message: Now server's and router's ambience stops once they are unpowered.
-    type: Fix
-  id: 6950
-  time: '2024-07-21T07:22:02.0000000+00:00'
-  url: https://github.com/space-wizards/space-station-14/pull/30091
-- author: Scott Dimeling
-  changes:
-  - message: Reduced the number of botanists in some stations, for optimal _workflow_
-    type: Tweak
-  id: 6951
-  time: '2024-07-21T07:23:28.0000000+00:00'
-  url: https://github.com/space-wizards/space-station-14/pull/29581
-- author: metalgearsloth
-  changes:
-  - message: Escape pods won't show up on shuttle map anymore.
-    type: Tweak
-  id: 6952
-  time: '2024-07-21T07:23:44.0000000+00:00'
-  url: https://github.com/space-wizards/space-station-14/pull/29758
-=======
 ﻿Entries:
->>>>>>> 0a7b23cd
 - author: IProduceWidgets
   changes:
   - message: an arabian lamp!
