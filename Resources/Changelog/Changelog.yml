<<<<<<< HEAD
Entries:
- author: Ghagliiarghii
  changes:
  - message: Nuclear Operatives' Reinforcements now have a PDA!
    type: Tweak
  id: 6940
  time: '2024-07-20T02:59:31.0000000+00:00'
  url: https://github.com/space-wizards/space-station-14/pull/28088
=======
﻿Entries:
>>>>>>> 4491550a
- author: Plykiya
  changes:
  - message: Chameleon scarves now work again.
    type: Fix
  id: 6941
  time: '2024-07-20T03:00:28.0000000+00:00'
  url: https://github.com/space-wizards/space-station-14/pull/30156
- author: Aidenkrz
  changes:
  - message: The mass hallucinations event no longer affects non-humanoids.
    type: Fix
  id: 6942
  time: '2024-07-20T05:53:58.0000000+00:00'
  url: https://github.com/space-wizards/space-station-14/pull/28748
- author: buntobaggins
  changes:
  - message: Increased light radius on the Spationaut Hardsuit
    type: Tweak
  id: 6943
  time: '2024-07-21T03:29:21.0000000+00:00'
  url: https://github.com/space-wizards/space-station-14/pull/30049
- author: EmoGarbage404
  changes:
  - message: Fixed wires not updating UI on the Particle Accelerator.
    type: Fix
  id: 6944
  time: '2024-07-21T05:27:18.0000000+00:00'
  url: https://github.com/space-wizards/space-station-14/pull/28750
- author: CroilBird
  changes:
  - message: 6-pack of cola displays correctly when not being handled
    type: Fix
  id: 6945
  time: '2024-07-21T05:49:48.0000000+00:00'
  url: https://github.com/space-wizards/space-station-14/pull/29309
- author: metalgearsloth
  changes:
  - message: Fix muzzle flashes not tracking properly.
    type: Fix
  id: 6946
  time: '2024-07-21T06:09:17.0000000+00:00'
  url: https://github.com/space-wizards/space-station-14/pull/30163
- author: metalgearsloth
  changes:
  - message: Fix being able to throw items while your cursor is off-screen.
    type: Fix
  id: 6947
  time: '2024-07-21T06:13:28.0000000+00:00'
  url: https://github.com/space-wizards/space-station-14/pull/30164
- author: metalgearsloth
  changes:
  - message: Reset the scroll bar in the ghost warp menu whenever you search for a
      role. Previously it remained at your previous position and you would have to
      scroll up to see the first entry.
    type: Tweak
  id: 6948
  time: '2024-07-21T06:38:45.0000000+00:00'
  url: https://github.com/space-wizards/space-station-14/pull/30159
- author: Blackern5000
  changes:
  - message: The syndicate agent's cyborg weapons module now uses syndicate weaponry
      rather than NT weaponry.
    type: Tweak
  id: 6949
  time: '2024-07-21T07:04:33.0000000+00:00'
  url: https://github.com/space-wizards/space-station-14/pull/26947
- author: Winkarst-cpu
  changes:
  - message: Added ambience to the camera routers and telecommunication servers.
    type: Add
  - message: Now server's and router's ambience stops once they are unpowered.
    type: Fix
  id: 6950
  time: '2024-07-21T07:22:02.0000000+00:00'
  url: https://github.com/space-wizards/space-station-14/pull/30091
- author: Scott Dimeling
  changes:
  - message: Reduced the number of botanists in some stations, for optimal _workflow_
    type: Tweak
  id: 6951
  time: '2024-07-21T07:23:28.0000000+00:00'
  url: https://github.com/space-wizards/space-station-14/pull/29581
- author: metalgearsloth
  changes:
  - message: Escape pods won't show up on shuttle map anymore.
    type: Tweak
  id: 6952
  time: '2024-07-21T07:23:44.0000000+00:00'
  url: https://github.com/space-wizards/space-station-14/pull/29758
- author: IProduceWidgets
  changes:
  - message: an arabian lamp!
    type: Add
  id: 6953
  time: '2024-07-21T07:24:28.0000000+00:00'
  url: https://github.com/space-wizards/space-station-14/pull/27270
- author: osjarw
  changes:
  - message: NPCs no longer get stuck trying to pick up anchored pipes.
    type: Fix
  id: 6954
  time: '2024-07-21T07:28:37.0000000+00:00'
  url: https://github.com/space-wizards/space-station-14/pull/30061
- author: The Hands Leader - JoJo cat
  changes:
  - message: Train map is back into rotation
    type: Tweak
  id: 6955
  time: '2024-07-21T07:44:18.0000000+00:00'
  url: https://github.com/space-wizards/space-station-14/pull/30145
- author: Plykiya
  changes:
  - message: Syndicate traitor reinforcements are now specialized to be medics, spies,
      or thieves.
    type: Add
  - message: Reinforcement radios with options now have a radial menu, similar to
      RCDs.
    type: Tweak
  id: 6956
  time: '2024-07-21T10:32:25.0000000+00:00'
  url: https://github.com/space-wizards/space-station-14/pull/29853
- author: Cojoke-dot
  changes:
  - message: Dead Space Dragons no long despawn
    type: Fix
  id: 6957
  time: '2024-07-21T10:46:33.0000000+00:00'
  url: https://github.com/space-wizards/space-station-14/pull/29842
- author: slarticodefast
  changes:
  - message: Fixed microwave construction.
    type: Fix
  id: 6958
  time: '2024-07-21T16:20:09.0000000+00:00'
  url: https://github.com/space-wizards/space-station-14/pull/30232
- author: Sphiral&Kezu
  changes:
  - message: 'Added a variety of new wall based storages: Shelfs! Build some today!'
    type: Add
  id: 6959
  time: '2024-07-21T17:16:58.0000000+00:00'
  url: https://github.com/space-wizards/space-station-14/pull/27858
- author: valquaint, slarticodefast
  changes:
  - message: Fixed borgs being unable to state laws with an activated flashlight.
    type: Fix
  id: 6960
  time: '2024-07-22T03:55:35.0000000+00:00'
  url: https://github.com/space-wizards/space-station-14/pull/30183
- author: Lank
  changes:
  - message: Darts can now pop balloons. Keep them away from any monkeys.
    type: Add
  id: 6961
  time: '2024-07-22T05:38:56.0000000+00:00'
  url: https://github.com/space-wizards/space-station-14/pull/30088
- author: Plykiya
  changes:
  - message: You can now eat or drink and swap hands without it being interrupted.
    type: Tweak
  id: 6962
  time: '2024-07-22T09:17:57.0000000+00:00'
  url: https://github.com/space-wizards/space-station-14/pull/30060
- author: IProduceWidgets
  changes:
  - message: Zookeepers can now possess Nonlethal shotguns according to spacelaw.
    type: Tweak
  id: 6963
  time: '2024-07-22T09:33:03.0000000+00:00'
  url: https://github.com/space-wizards/space-station-14/pull/30237
- author: Plykiya
  changes:
  - message: Bag sounds can now only be heard from half the distance and is quieter
      in general.
    type: Tweak
  id: 6964
  time: '2024-07-22T09:54:15.0000000+00:00'
  url: https://github.com/space-wizards/space-station-14/pull/30225
- author: osjarw
  changes:
  - message: Syringes are now 0.5 seconds faster.
    type: Tweak
  id: 6965
  time: '2024-07-22T10:20:36.0000000+00:00'
  url: https://github.com/space-wizards/space-station-14/pull/29825
- author: Errant
  changes:
  - message: Replay observers now always spawn on the station.
    type: Fix
  id: 6966
  time: '2024-07-22T19:32:30.0000000+00:00'
  url: https://github.com/space-wizards/space-station-14/pull/30252
- author: Cojoke-dot
  changes:
  - message: You can now read the volume of a gas tank in its examine text
    type: Tweak
  id: 6967
  time: '2024-07-22T21:41:42.0000000+00:00'
  url: https://github.com/space-wizards/space-station-14/pull/29771
- author: Cojoke-dot
  changes:
  - message: Throwing a jetpack mid-flight will no longer freeze your character
    type: Fix
  id: 6968
  time: '2024-07-22T22:24:26.0000000+00:00'
  url: https://github.com/space-wizards/space-station-14/pull/30223
- author: Flareguy
  changes:
  - message: Added vox sprites for a few headwear items, including radiation suits
      and the paramedic helmet.
    type: Add
  id: 6969
  time: '2024-07-23T02:18:33.0000000+00:00'
  url: https://github.com/space-wizards/space-station-14/pull/30150
- author: Cojoke-dot
  changes:
  - message: You can no longer use telescreens and televisions while blind or asleep.
    type: Fix
  id: 6970
  time: '2024-07-23T02:33:41.0000000+00:00'
  url: https://github.com/space-wizards/space-station-14/pull/30260
- author: Cojoke-dot
  changes:
  - message: Fix one of the QSI popups
    type: Fix
  id: 6971
  time: '2024-07-23T03:23:04.0000000+00:00'
  url: https://github.com/space-wizards/space-station-14/pull/30265
- author: Errant
  changes:
  - message: Players are now notified when trying to insert an incompatible magazine
      into a gun.
    type: Add
  id: 6972
  time: '2024-07-23T06:36:06.0000000+00:00'
  url: https://github.com/space-wizards/space-station-14/pull/29046
- author: TheKittehJesus
  changes:
  - message: The Syndicate Assault Borg can now wield their double esword
    type: Fix
  id: 6973
  time: '2024-07-23T08:13:18.0000000+00:00'
  url: https://github.com/space-wizards/space-station-14/pull/30229
- author: Scribbles0
  changes:
  - message: Handless mobs can no longer wipe devices like positronic brains or pAIs.
    type: Fix
  id: 6974
  time: '2024-07-23T17:47:08.0000000+00:00'
  url: https://github.com/space-wizards/space-station-14/pull/30149
- author: Quantus
  changes:
  - message: Reagent grinders can no longer auto-grind when unpowered.
    type: Fix
  id: 6975
  time: '2024-07-23T21:02:07.0000000+00:00'
  url: https://github.com/space-wizards/space-station-14/pull/30267
- author: BombasterDS
  changes:
  - message: Fixed items disappearing after shelfs and mannequin disassembling
    type: Fix
  id: 6976
  time: '2024-07-24T08:57:03.0000000+00:00'
  url: https://github.com/space-wizards/space-station-14/pull/30313
- author: Cojoke-dot
  changes:
  - message: Fix infinite QSI linking range
    type: Fix
  id: 6977
  time: '2024-07-24T20:57:45.0000000+00:00'
  url: https://github.com/space-wizards/space-station-14/pull/30332
- author: deltanedas
  changes:
  - message: Borgs can no longer unlock the robotics console or other borgs.
    type: Tweak
  id: 6978
  time: '2024-07-25T03:54:52.0000000+00:00'
  url: https://github.com/space-wizards/space-station-14/pull/27888
- author: themias
  changes:
  - message: Fixed the ripley control panel not loading
    type: Fix
  id: 6979
  time: '2024-07-25T05:23:53.0000000+00:00'
  url: https://github.com/space-wizards/space-station-14/pull/30325
- author: Timur2011
  changes:
  - message: Space adders are now butcherable.
    type: Add
  - message: Snakes now drop snake meat when butchered.
    type: Fix
  - message: Snakes now appear lying when in critical state.
    type: Tweak
  id: 6980
  time: '2024-07-25T10:52:18.0000000+00:00'
  url: https://github.com/space-wizards/space-station-14/pull/29629
- author: Plykiya
  changes:
  - message: You can now build atmos gas pipes through things like walls.
    type: Tweak
  id: 6981
  time: '2024-07-25T23:26:06.0000000+00:00'
  url: https://github.com/space-wizards/space-station-14/pull/28707
- author: Ilya246
  changes:
  - message: Nuclear operative reinforcements now come with full nuclear operative
      gear (and a toy carp) at no additional cost.
    type: Tweak
  - message: Nuclear operative reinforcements now get nuclear operative names.
    type: Tweak
  id: 6982
  time: '2024-07-25T23:37:54.0000000+00:00'
  url: https://github.com/space-wizards/space-station-14/pull/30173
- author: Cojoke-dot
  changes:
  - message: Engineering goggles and other similar-looking eyewear now help block
      identity.
    type: Tweak
  - message: Radiation suit's hood now blocks identity.
    type: Fix
  id: 6983
  time: '2024-07-26T05:26:05.0000000+00:00'
  url: https://github.com/space-wizards/space-station-14/pull/30305
- author: Moomoobeef
  changes:
  - message: Some radio channel colors have been tweaked in order to be more easily
      distinguishable.
    type: Tweak
  id: 6984
  time: '2024-07-26T06:47:20.0000000+00:00'
  url: https://github.com/space-wizards/space-station-14/pull/30133
- author: Errant
  changes:
  - message: Replay ghosts now actually spawn on the proper station, take two.
    type: Fix
  id: 6985
  time: '2024-07-26T12:59:43.0000000+00:00'
  url: https://github.com/space-wizards/space-station-14/pull/30273
- author: themias
  changes:
  - message: Arcade machines are functional again
    type: Fix
  id: 6986
  time: '2024-07-26T17:30:50.0000000+00:00'
  url: https://github.com/space-wizards/space-station-14/pull/30376
- author: themias
  changes:
  - message: Zombies now get uncuffed upon transformation
    type: Fix
  id: 6987
  time: '2024-07-26T18:48:03.0000000+00:00'
  url: https://github.com/space-wizards/space-station-14/pull/30321
- author: metalgearsloth
  changes:
  - message: Fix grid labels getting spammed from VGRoid.
    type: Fix
  id: 6988
  time: '2024-07-27T01:54:38.0000000+00:00'
  url: https://github.com/space-wizards/space-station-14/pull/29946
- author: GoldenCan
  changes:
  - message: Added a Security Clown Mask which is obtainable by hacking a SecDrobe.
    type: Add
  id: 6989
  time: '2024-07-27T04:09:24.0000000+00:00'
  url: https://github.com/space-wizards/space-station-14/pull/30249
- author: Plykiya
  changes:
  - message: Thief game rule now properly selects more than one thief.
    type: Fix
  id: 6990
  time: '2024-07-27T07:27:21.0000000+00:00'
  url: https://github.com/space-wizards/space-station-14/pull/30393
- author: BombasterDS
  changes:
  - message: Added new plant mutations for apple, sugarcane and galaxythistle
    type: Add
  id: 6991
  time: '2024-07-27T15:08:49.0000000+00:00'
  url: https://github.com/space-wizards/space-station-14/pull/28993
- author: Spessmann
  changes:
  - message: Thief objectives for figurines and stamps now require less items
    type: Tweak
  id: 6992
  time: '2024-07-27T23:11:27.0000000+00:00'
  url: https://github.com/space-wizards/space-station-14/pull/30390
- author: metalgearsloth
  changes:
  - message: Moved VGRoid from 1,000m away to ~500m.
    type: Tweak
  id: 6993
  time: '2024-07-28T03:14:18.0000000+00:00'
  url: https://github.com/space-wizards/space-station-14/pull/29943
- author: lzk228
  changes:
  - message: Fixed pancakes stacks. Before it, splitting not default pancakes stacks
      would give you default pancakes.
    type: Fix
  id: 6994
  time: '2024-07-28T03:49:06.0000000+00:00'
  url: https://github.com/space-wizards/space-station-14/pull/30270
- author: Plykiya
  changes:
  - message: Fixed the client mispredicting people slipping with their magboots turned
      on
    type: Fix
  id: 6995
  time: '2024-07-28T06:17:06.0000000+00:00'
  url: https://github.com/space-wizards/space-station-14/pull/30425
- author: Katzenminer
  changes:
  - message: Pun and similar pets are no longer firemune
    type: Fix
  id: 6996
  time: '2024-07-28T08:32:27.0000000+00:00'
  url: https://github.com/space-wizards/space-station-14/pull/30424
- author: lzk228
  changes:
  - message: Fixed permanent absence of the approver string in cargo invoice.
    type: Fix
  id: 6997
  time: '2024-07-29T06:19:43.0000000+00:00'
  url: https://github.com/space-wizards/space-station-14/pull/29690
- author: JIPDawg
  changes:
  - message: F9 is correctly bound to the Round End Summary window by default now.
    type: Fix
  id: 6998
  time: '2024-07-29T06:49:28.0000000+00:00'
  url: https://github.com/space-wizards/space-station-14/pull/30438
- author: githubuser508
  changes:
  - message: Candles crate and the ability for Cargo to order it.
    type: Add
  id: 6999
  time: '2024-07-29T08:29:27.0000000+00:00'
  url: https://github.com/space-wizards/space-station-14/pull/29736
- author: Blackern5000
  changes:
  - message: Emergency oxygen and fire lockers now generally contain more supplies
    type: Tweak
  id: 7000
  time: '2024-07-29T09:57:04.0000000+00:00'
  url: https://github.com/space-wizards/space-station-14/pull/29230
- author: Moomoobeef
  changes:
  - message: Added the ability to wear lizard plushies on your head!
    type: Add
  id: 7001
  time: '2024-07-29T12:52:40.0000000+00:00'
  url: https://github.com/space-wizards/space-station-14/pull/30400
- author: TurboTrackerss14
  changes:
  - message: Reduced Kobold ghostrole chance to mirror Monkey
    type: Tweak
  id: 7002
  time: '2024-07-29T15:16:54.0000000+00:00'
  url: https://github.com/space-wizards/space-station-14/pull/30450
- author: Ian321
  changes:
  - message: The Courser now comes with a defibrillator.
    type: Tweak
  id: 7003
  time: '2024-07-30T01:05:27.0000000+00:00'
  url: https://github.com/space-wizards/space-station-14/pull/30471
- author: slarticodefast
  changes:
  - message: Fixed puppy Ian not counting as a thief steal target.
    type: Fix
  id: 7004
  time: '2024-07-30T01:22:17.0000000+00:00'
  url: https://github.com/space-wizards/space-station-14/pull/30474
- author: themias
  changes:
  - message: Added envelopes to the PTech and bureaucracy crate
    type: Add
  id: 7005
  time: '2024-07-30T01:49:05.0000000+00:00'
  url: https://github.com/space-wizards/space-station-14/pull/30298
- author: TheKittehJesus
  changes:
  - message: The recipe for chow mein, egg-fried rice, and both brownies now use liquid
      egg instead of a whole egg.
    type: Tweak
  - message: Cake batter now also requires 5u of milk
    type: Tweak
  id: 7006
  time: '2024-07-30T02:14:11.0000000+00:00'
  url: https://github.com/space-wizards/space-station-14/pull/30262
- author: Plykiya
  changes:
  - message: Wearing something that covers your head will prevent your hair from being
      cut.
    type: Add
  - message: You now see a popup when your hair is being altered.
    type: Add
  - message: The doafter for altering other people's hair now takes seven seconds.
    type: Tweak
  id: 7007
  time: '2024-07-30T02:17:28.0000000+00:00'
  url: https://github.com/space-wizards/space-station-14/pull/30366
- author: Cojoke-dot
  changes:
  - message: Hamlet and other ghost rolls can now spin when they enter combat mode
    type: Fix
  id: 7008
  time: '2024-07-30T02:48:28.0000000+00:00'
  url: https://github.com/space-wizards/space-station-14/pull/30478
- author: themias
  changes:
  - message: Fixed the ACC wire not appearing in vending machine wire layouts
    type: Fix
  id: 7009
  time: '2024-07-30T03:04:17.0000000+00:00'
  url: https://github.com/space-wizards/space-station-14/pull/30453
- author: Blackern5000
  changes:
  - message: The defibrillator has been recolored slightly
    type: Tweak
  id: 7010
  time: '2024-07-30T04:41:21.0000000+00:00'
  url: https://github.com/space-wizards/space-station-14/pull/29964
- author: themias
  changes:
  - message: Fixed victim's fingerprints transferring onto an attacker's weapon
    type: Fix
  id: 7011
  time: '2024-07-30T08:35:30.0000000+00:00'
  url: https://github.com/space-wizards/space-station-14/pull/30257
- author: to4no_fix
  changes:
  - message: Now engineering access is needed to interact with the particle accelerator
    type: Tweak
  id: 7012
  time: '2024-07-30T11:29:32.0000000+00:00'
  url: https://github.com/space-wizards/space-station-14/pull/30394
- author: Cojoke-dot
  changes:
  - message: You can no longer get out of a disposal chute or container while knocked
      over by trying to walk
    type: Fix
  id: 7013
  time: '2024-07-30T13:53:44.0000000+00:00'
  url: https://github.com/space-wizards/space-station-14/pull/30391
- author: Cojoke-dot
  changes:
  - message: QSI now swaps the top most valid container instead of QSI when placed
      in an anchored container
    type: Fix
  id: 7014
  time: '2024-07-30T14:07:35.0000000+00:00'
  url: https://github.com/space-wizards/space-station-14/pull/30241
- author: TheShuEd
  changes:
  - message: industrial ore processor can now process diamonds
    type: Fix
  id: 7015
  time: '2024-07-30T14:41:15.0000000+00:00'
  url: https://github.com/space-wizards/space-station-14/pull/30499
- author: PJB3005
  changes:
  - message: CLF3 is now called "chlorine trifluoride"
    type: Tweak
  id: 7016
  time: '2024-07-31T00:14:23.0000000+00:00'
  url: https://github.com/space-wizards/space-station-14/pull/30510
- author: slarticodefast
  changes:
  - message: Fixed the mouse position when it is over a singularity distortion effect
      while zoomed in or out.
    type: Fix
  id: 7017
  time: '2024-07-31T00:14:49.0000000+00:00'
  url: https://github.com/space-wizards/space-station-14/pull/30509
- author: metalgearsloth
  changes:
  - message: Add a button to the lobby so you can export a .png of your characters
    type: Add
  id: 7018
  time: '2024-07-31T15:14:20.0000000+00:00'
  url: https://github.com/space-wizards/space-station-14/pull/29874
- author: slarticodefast
  changes:
  - message: Skeletons no longer have fingerprints.
    type: Tweak
  id: 7019
  time: '2024-07-31T16:08:20.0000000+00:00'
  url: https://github.com/space-wizards/space-station-14/pull/30530
- author: themias
  changes:
  - message: Pens can be clicked cathartically
    type: Tweak
  id: 7020
  time: '2024-07-31T17:57:41.0000000+00:00'
  url: https://github.com/space-wizards/space-station-14/pull/30531
- author: Plykiya
  changes:
  - message: Meteors now leave behind asteroid rocks on impact.
    type: Add
  id: 7021
  time: '2024-08-01T02:55:02.0000000+00:00'
  url: https://github.com/space-wizards/space-station-14/pull/30419
- author: PixelTheAertist
  changes:
  - message: The Social Anxiety trait is now renamed to "Stutter"
    type: Tweak
  id: 7022
  time: '2024-08-01T02:58:16.0000000+00:00'
  url: https://github.com/space-wizards/space-station-14/pull/29898
- author: Plykiya
  changes:
  - message: Adds hand labelers to the PTech, ChemDrobe, and LawDrobe.
    type: Add
  id: 7023
  time: '2024-08-01T02:59:54.0000000+00:00'
  url: https://github.com/space-wizards/space-station-14/pull/29958
- author: Ko4erga
  changes:
  - message: Added a cutter machine for crafting patterned steel tiles, concrete and
      wooden tiles.
    type: Add
  - message: After rip off patterned tiles you get current pattern, not just steel
      tile.
    type: Tweak
  id: 7024
  time: '2024-08-01T10:26:32.0000000+00:00'
  url: https://github.com/space-wizards/space-station-14/pull/30431
- author: NakataRin
  changes:
  - message: Added paramedic to the train station.
    type: Add
  id: 7025
  time: '2024-08-01T19:59:43.0000000+00:00'
  url: https://github.com/space-wizards/space-station-14/pull/30556
- author: marbow
  changes:
  - message: Rejoice, detectives! Hand labeler has been added to your closet!
    type: Add
  id: 7026
  time: '2024-08-01T20:01:05.0000000+00:00'
  url: https://github.com/space-wizards/space-station-14/pull/30501
- author: metalgearsloth
  changes:
  - message: Fix some popups playing twice.
    type: Fix
  id: 7027
  time: '2024-08-02T01:33:20.0000000+00:00'
  url: https://github.com/space-wizards/space-station-14/pull/30452
- author: WarMechanic
  changes:
  - message: Adjusted meteors to have less lethal blast fragments.
    type: Tweak
  id: 7028
  time: '2024-08-02T05:43:41.0000000+00:00'
  url: https://github.com/space-wizards/space-station-14/pull/29199
- author: slarticodefast
  changes:
  - message: Fixed borgs not being able to state laws or open other UIs without an
      active module.
    type: Fix
  id: 7029
  time: '2024-08-02T05:44:59.0000000+00:00'
  url: https://github.com/space-wizards/space-station-14/pull/30299
- author: TropicalHibi
  changes:
  - message: Now fs (for sure) and wru (where are you) are changed to their full version
      in text
    type: Add
  id: 7030
  time: '2024-08-02T05:57:50.0000000+00:00'
  url: https://github.com/space-wizards/space-station-14/pull/30508
- author: Plykiya
  changes:
  - message: Rechargers now show the percent charged of the item it is charging.
    type: Add
  id: 7031
  time: '2024-08-02T06:05:38.0000000+00:00'
  url: https://github.com/space-wizards/space-station-14/pull/28500
- author: ShadowCommander
  changes:
  - message: Rollerbeds now deploy when holding them in hand and clicking on the ground.
    type: Add
  id: 7032
  time: '2024-08-02T07:05:12.0000000+00:00'
  url: https://github.com/space-wizards/space-station-14/pull/30000
- author: slarticodefast
  changes:
  - message: The digital audio workstation can now be rotated.
    type: Tweak
  id: 7033
  time: '2024-08-02T10:02:16.0000000+00:00'
  url: https://github.com/space-wizards/space-station-14/pull/30571
- author: slarticodefast
  changes:
  - message: Added potassium iodide. It gives you short term radiation protection
      and can be found in radiation treatment kits.
    type: Add
  - message: Added haloperidol. It removes most stimulating/hallucinogenic drugs from
      the body and makes you drowsy.
    type: Add
  - message: Added the drowsiness status effect. It blurs your vision and makes you
      randomly fall asleep. Drink some coffee or cola to remove it.
    type: Add
  - message: Chloral hydrate now makes you drowsy instead of forcing you to sleep
      instantly.
    type: Tweak
  id: 7034
  time: '2024-08-02T17:12:08.0000000+00:00'
  url: https://github.com/space-wizards/space-station-14/pull/27454
- author: Blackern5000
  changes:
  - message: Winter boots no longer have ugly outlines
    type: Tweak
  id: 7035
  time: '2024-08-02T23:05:19.0000000+00:00'
  url: https://github.com/space-wizards/space-station-14/pull/30350
- author: lzk228
  changes:
  - message: Figurines will say phrases on activation.
    type: Add
  id: 7036
  time: '2024-08-03T14:06:04.0000000+00:00'
  url: https://github.com/space-wizards/space-station-14/pull/30455
- author: JoelZimmerman
  changes:
  - message: Dank pizza is now cooked with cannabis leaves instead of ambrosia vulgaris.
    type: Tweak
  id: 7037
  time: '2024-08-03T14:07:21.0000000+00:00'
  url: https://github.com/space-wizards/space-station-14/pull/30430
- author: Ian321
  changes:
  - message: Help menus now include the linked guides.
    type: Fix
  id: 7038
  time: '2024-08-04T03:32:10.0000000+00:00'
  url: https://github.com/space-wizards/space-station-14/pull/30462
- author: DrSmugleaf
  changes:
  - message: The Toggle Internals verb no longer shows up in the context menu if no
      breathing tool is equipped and internals are off.
    type: Tweak
  id: 7039
  time: '2024-08-04T03:34:56.0000000+00:00'
  url: https://github.com/space-wizards/space-station-14/pull/30622
- author: Mervill
  changes:
  - message: Rotten Meat can be collected in trash bags and deleted by the recycler
    type: Tweak
  id: 7040
  time: '2024-08-04T10:13:57.0000000+00:00'
  url: https://github.com/space-wizards/space-station-14/pull/30594
- author: DrSmugleaf
  changes:
  - message: Fixed the client sometimes falsely showing the red color flash effect
      when attacking something that they can't, like allied xenonids.
    type: Fix
  id: 7041
  time: '2024-08-05T03:14:01.0000000+00:00'
  url: https://github.com/space-wizards/space-station-14/pull/30661
- author: Killerqu00
  changes:
  - message: Sleeper agents event no longer occurs when evacuation is called.
    type: Tweak
  id: 7042
  time: '2024-08-05T03:17:53.0000000+00:00'
  url: https://github.com/space-wizards/space-station-14/pull/30646
- author: Cojoke-dot
  changes:
  - message: Mice can now use combat mode with a 0 damage attack
    type: Tweak
  id: 7043
  time: '2024-08-05T03:26:28.0000000+00:00'
  url: https://github.com/space-wizards/space-station-14/pull/30487
- author: TheShuEd
  changes:
  - message: Nanotrasen has introduced recruitment rules. Characters under the age
      of 20 are no longer allowed to take on the role of head.
    type: Tweak
  id: 7044
  time: '2024-08-05T04:25:49.0000000+00:00'
  url: https://github.com/space-wizards/space-station-14/pull/30347
- author: foboscheshir
  changes:
  - message: added missing mime mask sprites for Vox - scared and sad.
    type: Add
  id: 7045
  time: '2024-08-05T06:09:35.0000000+00:00'
  url: https://github.com/space-wizards/space-station-14/pull/30607
- author: SlamBamActionman, PolarTundra
  changes:
  - message: Thief's Syndie Kit now comes with a Radio Jammer, a lighter and a Syndicate
      codeword.
    type: Add
  - message: Thief's Agent ID has been moved from the Syndie Kit to the Chameleon
      Kit.
    type: Tweak
  - message: The Syndicate pAI has been removed from the Thief's Syndie Kit.
    type: Remove
  id: 7046
  time: '2024-08-05T08:03:24.0000000+00:00'
  url: https://github.com/space-wizards/space-station-14/pull/30446
- author: EmoGarbage404
  changes:
  - message: Being cold now slows down your character.
    type: Add
  id: 7047
  time: '2024-08-05T08:07:02.0000000+00:00'
  url: https://github.com/space-wizards/space-station-14/pull/29692
- author: EmoGarbage404
  changes:
  - message: The biogenerator has been recolored and renamed to the "biocube fabricator."
    type: Tweak
  id: 7048
  time: '2024-08-06T10:51:33.0000000+00:00'
  url: https://github.com/space-wizards/space-station-14/pull/30696
- author: Errant
  changes:
  - message: Vox can be nukies and ninjas again.
    type: Tweak
  id: 7049
  time: '2024-08-06T10:58:29.0000000+00:00'
  url: https://github.com/space-wizards/space-station-14/pull/29783
- author: slarticodefast
  changes:
  - message: Fixed borgs, animals and aghosts being able to enter cryosleep.
    type: Fix
  id: 7050
  time: '2024-08-06T11:00:15.0000000+00:00'
  url: https://github.com/space-wizards/space-station-14/pull/30574
- author: Flareguy
  changes:
  - message: Most hats are now automatically displaced on vox to look more fitting.
    type: Tweak
  id: 7051
  time: '2024-08-06T13:12:14.0000000+00:00'
  url: https://github.com/space-wizards/space-station-14/pull/30699
- author: Errant
  changes:
  - message: Medical Mask sprite now works on vox.
    type: Fix
  id: 7052
  time: '2024-08-07T03:41:40.0000000+00:00'
  url: https://github.com/space-wizards/space-station-14/pull/30702
- author: Lyroth001
  changes:
  - message: Dragons are immune to flashes
    type: Tweak
  id: 7053
  time: '2024-08-07T07:42:00.0000000+00:00'
  url: https://github.com/space-wizards/space-station-14/pull/30658
- author: ShadowCommander
  changes:
  - message: Rollerbeds can now be dragged to the player to fold and pick them up.
    type: Add
  id: 7054
  time: '2024-08-07T09:19:10.0000000+00:00'
  url: https://github.com/space-wizards/space-station-14/pull/30002
- author: Errant
  changes:
  - message: Survivors arriving via the Unknown Shuttle event, ERT and CBURN agents,
      and Death Squad members are now equipped with the appropriate species-specific
      survival gear.
    type: Fix
  - message: Unknown Shuttle event can once again spawn vox characters.
    type: Tweak
  id: 7055
  time: '2024-08-07T09:26:40.0000000+00:00'
  url: https://github.com/space-wizards/space-station-14/pull/29746
- author: IProduceWidgets
  changes:
  - message: butter is slippery
    type: Tweak
  id: 7056
  time: '2024-08-07T21:47:03.0000000+00:00'
  url: https://github.com/space-wizards/space-station-14/pull/29772
- author: Mervill
  changes:
  - message: Gas Miners now have detailed examine text
    type: Tweak
  id: 7057
  time: '2024-08-08T02:14:31.0000000+00:00'
  url: https://github.com/space-wizards/space-station-14/pull/30480
- author: BackeTako
  changes:
  - message: "!, \u203D and multiple punctuations now work for Spanish."
    type: Tweak
  id: 7058
  time: '2024-08-08T03:08:28.0000000+00:00'
  url: https://github.com/space-wizards/space-station-14/pull/30551
- author: strO0pwafel
  changes:
  - message: Fixed inconsistent naming of CentComm.
    type: Fix
  id: 7059
  time: '2024-08-08T10:04:20.0000000+00:00'
  url: https://github.com/space-wizards/space-station-14/pull/29217
- author: Plykiya
  changes:
  - message: Buffed the range of EMP implants from a radius of 1.75 tiles to 2.75
      tiles.
    type: Tweak
  - message: Buffed the range of EMP grenades from a radius of 4 tiles to 5.5 tiles.
    type: Tweak
  id: 7060
  time: '2024-08-08T10:04:50.0000000+00:00'
  url: https://github.com/space-wizards/space-station-14/pull/30660
- author: Plykiya
  changes:
  - message: You can drop food or drinks from your hands to interrupt eating it, again.
    type: Fix
  - message: Barber scissors are now interrupted if the item is dropped or if the
      user changes hands.
    type: Tweak
  id: 7061
  time: '2024-08-08T11:39:47.0000000+00:00'
  url: https://github.com/space-wizards/space-station-14/pull/30361
- author: TheShuEd
  changes:
  - message: Add "thieving beacon" to Thief antag - a device that counts objects within
      a radius of itself as stolen.
    type: Add
  - message: Return thief structures stealing objectives.
    type: Add
  - message: Animal theft objectives can no longer appear if the animals are not on
      the station.
    type: Fix
  id: 7062
  time: '2024-08-08T13:17:50.0000000+00:00'
  url: https://github.com/space-wizards/space-station-14/pull/29997
- author: lzk228
  changes:
  - message: RD labcoat added in RD's dresser.
    type: Add
  id: 7063
  time: '2024-08-08T22:50:57.0000000+00:00'
  url: https://github.com/space-wizards/space-station-14/pull/30671
- author: SlamBamActionman
  changes:
  - message: Animal DNA now shows up as "unknown DNA" in the Forensic Scanner.
    type: Tweak
  - message: Forensic Scanner can now scan fluid containers for DNA in reagents.
    type: Tweak
  - message: Fluids keep their DNA data when moved.
    type: Fix
  - message: Fluids now stain containers they're in with DNA. Make sure to scrub your
      blood bucket after use!
    type: Add
  - message: Vomit now includes DNA!
    type: Add
  id: 7064
  time: '2024-08-08T23:27:28.0000000+00:00'
  url: https://github.com/space-wizards/space-station-14/pull/26699
- author: themias
  changes:
  - message: Butter can be sliced, cookie and toast recipes now use butter slices.
    type: Tweak
  - message: Chefvend butter reduced from 4 to 3.
    type: Tweak
  id: 7065
  time: '2024-08-08T23:32:42.0000000+00:00'
  url: https://github.com/space-wizards/space-station-14/pull/30789
- author: EmoGarbage404
  changes:
  - message: You should have significantly less friction when moving in space.
    type: Tweak
  id: 7066
  time: '2024-08-09T04:52:25.0000000+00:00'
  url: https://github.com/space-wizards/space-station-14/pull/29383
- author: Plykiya
  changes:
  - message: Hardsuits and EVA suits now count as protection for unscrewing lightbulbs.
    type: Add
  - message: More gloves were given the ability to unscrew light bulbs.
    type: Add
  - message: Behonkers no longer hurt you when melee attacking them or interacting
      with them.
    type: Remove
  id: 7067
  time: '2024-08-09T05:32:41.0000000+00:00'
  url: https://github.com/space-wizards/space-station-14/pull/30244
- author: Ian321
  changes:
  - message: The warden is now an important job.
    type: Tweak
  id: 7068
  time: '2024-08-09T05:45:51.0000000+00:00'
  url: https://github.com/space-wizards/space-station-14/pull/30745
- author: slarticodefast
  changes:
  - message: Added tooltips to the agent ID job icons
    type: Add
  id: 7069
  time: '2024-08-09T06:14:07.0000000+00:00'
  url: https://github.com/space-wizards/space-station-14/pull/28575
- author: stalengd
  changes:
  - message: Head bandana no longer blocks food eating.
    type: Fix
  id: 7070
  time: '2024-08-09T06:17:51.0000000+00:00'
  url: https://github.com/space-wizards/space-station-14/pull/28910
- author: Ubaser
  changes:
  - message: Oxygen and nitrogen canisters now have new sprites when worn.
    type: Add
  id: 7071
  time: '2024-08-09T10:32:55.0000000+00:00'
  url: https://github.com/space-wizards/space-station-14/pull/30809
- author: Plykiya
  changes:
  - message: Buckling someone now triggers a short do-after.
    type: Tweak
  id: 7072
  time: '2024-08-09T15:43:02.0000000+00:00'
  url: https://github.com/space-wizards/space-station-14/pull/29621
- author: Ubaser
  changes:
  - message: Normal crowbars cannot be placed in pockets, but can now fit in belts.
    type: Tweak
  - message: Depending on where you obtained the crowbars, they will now have different
      colours.
    type: Tweak
  id: 7073
  time: '2024-08-09T19:29:00.0000000+00:00'
  url: https://github.com/space-wizards/space-station-14/pull/28988
- author: lzk228
  changes:
  - message: Hotplate works again.
    type: Fix
  id: 7074
  time: '2024-08-10T01:10:39.0000000+00:00'
  url: https://github.com/space-wizards/space-station-14/pull/30830
- author: EmoGarbage404
  changes:
  - message: Maintenance closets have more variety in what they can contain.
    type: Tweak
  id: 7075
  time: '2024-08-10T02:12:40.0000000+00:00'
  url: https://github.com/space-wizards/space-station-14/pull/30579
- author: Ko4erga
  changes:
  - message: Changed chemistry airlock color.
    type: Tweak
  id: 7076
  time: '2024-08-10T03:23:47.0000000+00:00'
  url: https://github.com/space-wizards/space-station-14/pull/30666
- author: Blackern5000
  changes:
  - message: Bent pipes now deal 8 thrown damage instead of 3.
    type: Tweak
  id: 7077
  time: '2024-08-10T03:30:43.0000000+00:00'
  url: https://github.com/space-wizards/space-station-14/pull/30634
- author: shampunj
  changes:
  - message: Rat king can now wideswing
    type: Tweak
  id: 7078
  time: '2024-08-10T12:47:55.0000000+00:00'
  url: https://github.com/space-wizards/space-station-14/pull/30808
- author: BackeTako
  changes:
  - message: Added a suitskirt for the psychologist
    type: Add
  id: 7079
  time: '2024-08-10T12:51:54.0000000+00:00'
  url: https://github.com/space-wizards/space-station-14/pull/30709
- author: Unkn0wnGh0st333
  changes:
  - message: ERT Chaplain starting gear was fixed and will no longer give the ERT
      Engineer gear
    type: Fix
  id: 7080
  time: '2024-08-10T12:55:20.0000000+00:00'
  url: https://github.com/space-wizards/space-station-14/pull/30855
- author: Ubaser
  changes:
  - message: Light tube structures now have new sprites.
    type: Tweak
  id: 7081
  time: '2024-08-10T15:00:22.0000000+00:00'
  url: https://github.com/space-wizards/space-station-14/pull/29091
- author: lzk228
  changes:
  - message: Standartized some clothing recipes.
    type: Tweak
  id: 7082
  time: '2024-08-10T18:16:56.0000000+00:00'
  url: https://github.com/space-wizards/space-station-14/pull/29315
- author: TheShuEd
  changes:
  - message: You cat cut burger bun into two halfs, and make custom burgers now!
    type: Add
  id: 7083
  time: '2024-08-10T19:31:32.0000000+00:00'
  url: https://github.com/space-wizards/space-station-14/pull/30755
- author: thetolbean
  changes:
  - message: Updated Core's boxing ring beacon label to be correct
    type: Tweak
  id: 7084
  time: '2024-08-10T19:50:08.0000000+00:00'
  url: https://github.com/space-wizards/space-station-14/pull/30800
- author: Flareguy
  changes:
  - message: Added vox sprites for most of the remaining common mask items.
    type: Add
  id: 7085
  time: '2024-08-10T21:06:50.0000000+00:00'
  url: https://github.com/space-wizards/space-station-14/pull/30838
- author: Scribbles0, Plykiya, nikthechampiongr
  changes:
  - message: You can now execute incapacitated/cuffed entities or yourself with certain
      sharp weapons. Executions require a do-after, deal 9x the damage of a normal
      attack, and ignore damage resistances.
    type: Add
  id: 7086
  time: '2024-08-11T03:05:54.0000000+00:00'
  url: https://github.com/space-wizards/space-station-14/pull/30104
- author: Plykiya
  changes:
  - message: Cooking shelves have been renamed to Kitchen shelves, you can now put
      more drinks and cutlery in them.
    type: Tweak
  id: 7087
  time: '2024-08-11T06:21:34.0000000+00:00'
  url: https://github.com/space-wizards/space-station-14/pull/30858
- author: BombasterDS
  changes:
  - message: You can now change the suit's sensors on incapacitated people without
      taking it off
    type: Tweak
  id: 7088
  time: '2024-08-11T09:04:43.0000000+00:00'
  url: https://github.com/space-wizards/space-station-14/pull/29668
- author: lzk228
  changes:
  - message: RCD UI can be activated only in hand.
    type: Tweak
  id: 7089
  time: '2024-08-11T09:15:28.0000000+00:00'
  url: https://github.com/space-wizards/space-station-14/pull/30861
- author: TokenStyle
  changes:
  - message: Pax reagent now refresh pacified.
    type: Tweak
  - message: Pax reagent pacified duration has been changed from 2 seconds to 4 seconds.
    type: Tweak
  id: 7090
  time: '2024-08-11T09:19:01.0000000+00:00'
  url: https://github.com/space-wizards/space-station-14/pull/30778
- author: osjarw
  changes:
  - message: You can once again pull and buckle pets.
    type: Fix
  id: 7091
  time: '2024-08-11T09:22:46.0000000+00:00'
  url: https://github.com/space-wizards/space-station-14/pull/30066
- author: slarticodefast
  changes:
  - message: The sentient plant mutation can no longer be propagated to other trays
      via seeds or swabs. It has also been made more rare.
    type: Tweak
  id: 7092
  time: '2024-08-11T09:23:14.0000000+00:00'
  url: https://github.com/space-wizards/space-station-14/pull/29133
- author: Moomoobeef
  changes:
  - message: Added The Throngler (Plushie) to the grand lottery!!
    type: Add
  id: 7093
  time: '2024-08-11T10:26:37.0000000+00:00'
  url: https://github.com/space-wizards/space-station-14/pull/29978
- author: Plykiya
  changes:
  - message: Energy sword weapons are now execution-capable.
    type: Add
  id: 7094
  time: '2024-08-11T22:12:31.0000000+00:00'
  url: https://github.com/space-wizards/space-station-14/pull/30909
- author: Blackern5000
  changes:
  - message: Added diamond-tipped mining drills, a science printed item found under
      T2 industrial.
    type: Add
  - message: Standard mining drills now attack faster and break rocks in two hits.
    type: Tweak
  - message: Moved ore bags of holding to T2 industrial tech.
    type: Tweak
  - message: Grappling guns are now researched with Salvage Equipment.
    type: Tweak
  - message: Diamonds are now worth 2,000 spesos each.
    type: Tweak
  id: 7095
  time: '2024-08-12T01:49:09.0000000+00:00'
  url: https://github.com/space-wizards/space-station-14/pull/30814
- author: mirrorcult
  changes:
  - message: With space law being overhauled, you can now examine items to see their
      contraband status, and whether with your current access you'd be accosted by
      Security for owning it. This will also clearly show non-stealth syndicate items.
    type: Add
  id: 7096
  time: '2024-08-12T03:57:50.0000000+00:00'
  url: https://github.com/space-wizards/space-station-14/pull/28688
- author: DieselMohawk
  changes:
  - message: Resprited Security vest and helmet
    type: Tweak
  id: 7097
  time: '2024-08-12T06:20:56.0000000+00:00'
  url: https://github.com/space-wizards/space-station-14/pull/30291
- author: Ubaser
  changes:
  - message: Mantles are now available in loadouts, requiring 20 hours of that head
      of department's time.
    type: Add
  - message: Mantles are no longer spawned in dressers or able to be printed at uniform
      lathes.
    type: Remove
  id: 7098
  time: '2024-08-12T07:14:46.0000000+00:00'
  url: https://github.com/space-wizards/space-station-14/pull/30929
- author: LeoSantich
  changes:
  - message: Updated 'narsie' and 'ratvar' to 'Nar'Sie' and 'Ratvar' in randomly generated
      storybook content.
    type: Tweak
  id: 7099
  time: '2024-08-12T23:20:53.0000000+00:00'
  url: https://github.com/space-wizards/space-station-14/pull/30954
- author: pigeonpeas
  changes:
  - message: Added non command mantle into the winterdrobe
    type: Add
  id: 7100
  time: '2024-08-13T09:20:12.0000000+00:00'
  url: https://github.com/space-wizards/space-station-14/pull/29774
- author: TheShuEd
  changes:
  - message: change the way food is sliced - food is now sliced whole after a small
      doafter than requires multiple clicks on a single entity
    type: Tweak
  id: 7101
  time: '2024-08-13T10:54:00.0000000+00:00'
  url: https://github.com/space-wizards/space-station-14/pull/30824
- author: Ubaser
  changes:
  - message: Add two gatfruit mutations, one fake and one real capfruit which spawns
      cap guns when eaten.
    type: Add
  id: 7102
  time: '2024-08-13T11:08:40.0000000+00:00'
  url: https://github.com/space-wizards/space-station-14/pull/30850
- author: slarticodefast
  changes:
  - message: Added new keybindings for rotating and flipping objects. The defaults
      are R for clockwise, Shift+R for counterclockwise and F for flipping.
    type: Add
  id: 7103
  time: '2024-08-13T13:36:45.0000000+00:00'
  url: https://github.com/space-wizards/space-station-14/pull/30540
- author: Cojoke-dot
  changes:
  - message: Borg's names are now displayed when they make an announcement on the
      Communications Console.
    type: Tweak
  id: 7104
  time: '2024-08-13T18:31:33.0000000+00:00'
  url: https://github.com/space-wizards/space-station-14/pull/30107
- author: Spessmann
  changes:
  - message: Added Cog, a new midpop map based on Cogmap from ss13
    type: Add
  id: 7105
  time: '2024-08-13T19:27:25.0000000+00:00'
  url: https://github.com/space-wizards/space-station-14/pull/30840
- author: PoorMansDreams
  changes:
  - message: Throngler Plushie looks like a plushie
    type: Tweak
  id: 7106
  time: '2024-08-13T20:32:53.0000000+00:00'
  url: https://github.com/space-wizards/space-station-14/pull/30969
- author: IProduceWidgets
  changes:
  - message: shuttle events have been separated from other midround events and can
      now happen concurrently.
    type: Tweak
  - message: Cargo Gift events should be less likely.
    type: Tweak
  - message: meteors have been changed to be more responsive to player count.
    type: Tweak
  - message: 'Game mode: Kessler syndrome - What if survival but also the apocalypse?'
    type: Add
  - message: 'Game mode: Zombeteors - Zombies and a meteor shower all at once!'
    type: Add
  id: 7107
  time: '2024-08-14T05:21:02.0000000+00:00'
  url: https://github.com/space-wizards/space-station-14/pull/29320
- author: Blackern5000
  changes:
  - message: Combat medical kits now contain saline syringes.
    type: Add
  id: 7108
  time: '2024-08-14T06:25:54.0000000+00:00'
  url: https://github.com/space-wizards/space-station-14/pull/29954
- author: TheShuEd
  changes:
  - message: added morbilliard variants of procedural tacos and kebabs
    type: Add
  - message: removed all microwave taco and kebabs recipes (except for the taco shell
      itself)
    type: Remove
  - message: you can fight with a skewer (even if it has food on it)
    type: Tweak
  - message: now you can't put more than 10 layers on a burger. (20 before)
    type: Tweak
  id: 7109
  time: '2024-08-14T13:04:00.0000000+00:00'
  url: https://github.com/space-wizards/space-station-14/pull/30905
- author: themias
  changes:
  - message: Fixed lizards being unable to eat custom burgers
    type: Fix
  id: 7110
  time: '2024-08-14T19:47:04.0000000+00:00'
  url: https://github.com/space-wizards/space-station-14/pull/31005
- author: Erisfiregamer1
  changes:
  - message: New chemical, Sedin. It restores seeds on plants 20% of the time with
      other adverse effects included.
    type: Add
  id: 7111
  time: '2024-08-15T00:38:24.0000000+00:00'
  url: https://github.com/space-wizards/space-station-14/pull/27110
- author: PoorMansDreams
  changes:
  - message: Added Star sticker in loadouts for Secoffs
    type: Add
  id: 7112
  time: '2024-08-15T01:50:55.0000000+00:00'
  url: https://github.com/space-wizards/space-station-14/pull/29767
- author: FATFSAAM2
  changes:
  - message: added 7 new figurine voice lines.
    type: Add
  - message: changed a hos figurine voice line to not include a typo.
    type: Fix
  id: 7113
  time: '2024-08-15T12:34:41.0000000+00:00'
  url: https://github.com/space-wizards/space-station-14/pull/30865
- author: to4no_fix
  changes:
  - message: Added a new electropack that shocks when a trigger is triggered
    type: Add
  - message: Added a new shock collar that shocks when a trigger is triggered
    type: Add
  - message: Two shock collars and two remote signallers added to the warden's locker
    type: Add
  - message: Shock collar added as a new target for the thief
    type: Add
  - message: A new Special Means technology has been added to the Arsenal research
      branch at the 1st research level. Its research opens up the possibility of producing
      electropacks at security techfab. The cost of technology research is 5000
    type: Add
  id: 7114
  time: '2024-08-15T14:30:39.0000000+00:00'
  url: https://github.com/space-wizards/space-station-14/pull/30529
- author: Mervill
  changes:
  - message: The Gas Analyzer won't spuriously shut down for seemly no reason.
    type: Tweak
  - message: The Gas Analyzer will always switch to the device tab when a new object
      is scanned.
    type: Tweak
  - message: The Gas Analyzer's interaction range is now equal to the standard interaction
      range
    type: Fix
  - message: Clicking the Gas Analyzer when it's in your hand has proper enable/disable
      behavior.
    type: Fix
  id: 7115
  time: '2024-08-15T14:45:13.0000000+00:00'
  url: https://github.com/space-wizards/space-station-14/pull/30763
- author: Nimfar11
  changes:
  - message: Adds a gold toilet
    type: Add
  - message: Adds a target for the Thief to steal the golden toilet
    type: Add
  - message: Corrected the sprite image for the normal toilet.
    type: Fix
  id: 7116
  time: '2024-08-15T19:23:59.0000000+00:00'
  url: https://github.com/space-wizards/space-station-14/pull/31049
- author: themias
  changes:
  - message: Raw meat cutlets can be cooked on a grill
    type: Tweak
  id: 7117
  time: '2024-08-15T19:30:09.0000000+00:00'
  url: https://github.com/space-wizards/space-station-14/pull/31048
- author: IProduceWidgets
  changes:
  - message: Meteor dust should more consistently happen instead of meteors.
    type: Tweak
  id: 7118
  time: '2024-08-15T19:33:17.0000000+00:00'
  url: https://github.com/space-wizards/space-station-14/pull/31018
- author: Emisse
  changes:
  - message: Atlas, Cluster, Europa, & Saltern removed from the game.
    type: Remove
  id: 7119
  time: '2024-08-15T21:10:07.0000000+00:00'
  url: https://github.com/space-wizards/space-station-14/pull/31058
- author: Emisse
  changes:
  - message: Origin removed from the game.
    type: Remove
  id: 7120
  time: '2024-08-15T22:22:02.0000000+00:00'
  url: https://github.com/space-wizards/space-station-14/pull/31059
- author: Psychpsyo
  changes:
  - message: You can now be German on ze space station! (added German accent)
    type: Add
  id: 7121
  time: '2024-08-15T23:30:21.0000000+00:00'
  url: https://github.com/space-wizards/space-station-14/pull/30541
- author: EmoGarbage404
  changes:
  - message: Reduced the amount of ore on the mining asteroid and expeditions.
    type: Tweak
  - message: Increased the amount of ore on magnet asteroids.
    type: Tweak
  - message: Each piece of ore now only has enough material to create 1 sheet.
    type: Tweak
  - message: The salvage magnet now accurately reports the contents of asteroids.
    type: Fix
  id: 7122
  time: '2024-08-16T01:43:54.0000000+00:00'
  url: https://github.com/space-wizards/space-station-14/pull/30920
- author: metalgearsloth
  changes:
  - message: Fix mains light on wires not being lit.
    type: Fix
  id: 7123
  time: '2024-08-16T03:59:46.0000000+00:00'
  url: https://github.com/space-wizards/space-station-14/pull/31066
- author: IgorAnt028
  changes:
  - message: The dead and knocked down now stop holding objects
    type: Fix
  id: 7124
  time: '2024-08-16T04:53:34.0000000+00:00'
  url: https://github.com/space-wizards/space-station-14/pull/31009
- author: SlamBamActionman
  changes:
  - message: Nar'Sie is satiated; moppable blood will no longer duplicate.
    type: Fix
  id: 7125
  time: '2024-08-16T10:47:53.0000000+00:00'
  url: https://github.com/space-wizards/space-station-14/pull/30983
- author: Blackern5000
  changes:
  - message: Disabler SMGs no longer fit in combat boots
    type: Fix
  id: 7126
  time: '2024-08-17T01:00:21.0000000+00:00'
  url: https://github.com/space-wizards/space-station-14/pull/31110
- author: Mervill
  changes:
  - message: Fixed suffocation alerts not appearing.
    type: Fix
  id: 7127
  time: '2024-08-17T02:02:51.0000000+00:00'
  url: https://github.com/space-wizards/space-station-14/pull/31115
- author: TokenStyle
  changes:
  - message: Plant's scream mutation now have 10+ scream varieties.
    type: Add
  id: 7128
  time: '2024-08-17T02:09:25.0000000+00:00'
  url: https://github.com/space-wizards/space-station-14/pull/30862
- author: Boaz1111
  changes:
  - message: Phlogiston now also ignites people who consume it.
    type: Add
  id: 7129
  time: '2024-08-17T02:49:11.0000000+00:00'
  url: https://github.com/space-wizards/space-station-14/pull/30955
- author: slarticodefast
  changes:
  - message: Fixed borgs brains being teleported outside their chassis and PAIs outside
      a PDA or pocket by the bluespace anomaly.
    type: Fix
  id: 7130
  time: '2024-08-17T04:58:23.0000000+00:00'
  url: https://github.com/space-wizards/space-station-14/pull/30744
- author: EmoGarbage404
  changes:
  - message: You can no longer see wreck names in the salvage magnet UI.
    type: Tweak
  id: 7131
  time: '2024-08-17T05:09:21.0000000+00:00'
  url: https://github.com/space-wizards/space-station-14/pull/31087
- author: EmoGarbage404
  changes:
  - message: You can now smelt ores in intervals smaller than 30.
    type: Add
  id: 7132
  time: '2024-08-17T05:12:55.0000000+00:00'
  url: https://github.com/space-wizards/space-station-14/pull/31074
- author: themias
  changes:
  - message: Added a recipe for croissants
    type: Add
  id: 7133
  time: '2024-08-17T14:09:42.0000000+00:00'
  url: https://github.com/space-wizards/space-station-14/pull/30825
- author: Ubaser
  changes:
  - message: Red crowbars no longer fit in pockets.
    type: Fix
  id: 7134
  time: '2024-08-17T14:32:04.0000000+00:00'
  url: https://github.com/space-wizards/space-station-14/pull/30939
- author: iztokbajcar
  changes:
  - message: Fixed some typos in the guidebook.
    type: Fix
  id: 7135
  time: '2024-08-18T15:31:48.0000000+00:00'
  url: https://github.com/space-wizards/space-station-14/pull/31159
- author: Unkn0wnGh0st333
  changes:
  - message: changed human male coughing
    type: Tweak
  id: 7136
  time: '2024-08-18T16:00:42.0000000+00:00'
  url: https://github.com/space-wizards/space-station-14/pull/30893
- author: EmoGarbage404
  changes:
  - message: Legends tell of horrifying Goliaths that roam the mining asteroid.
    type: Add
  id: 7137
  time: '2024-08-18T16:22:36.0000000+00:00'
  url: https://github.com/space-wizards/space-station-14/pull/30839
- author: Beck Thompson
  changes:
  - message: Cutting food now moves the sliced pieces a small amount!
    type: Tweak
  id: 7138
  time: '2024-08-18T21:18:20.0000000+00:00'
  url: https://github.com/space-wizards/space-station-14/pull/31166
- author: lzk228
  changes:
  - message: Pizza and pizza box now have 3x2 size in inventory.
    type: Tweak
  - message: Pizze box is 4x2 inside and always will have a pizza with a knife inside.
    type: Tweak
  - message: Pizza box have whitelist for utensils and pizza.
    type: Tweak
  id: 7139
  time: '2024-08-18T21:55:42.0000000+00:00'
  url: https://github.com/space-wizards/space-station-14/pull/31171
- author: Deatherd
  changes:
  - message: Sharks Go RAWR!
    type: Tweak
  id: 7140
  time: '2024-08-18T22:18:07.0000000+00:00'
  url: https://github.com/space-wizards/space-station-14/pull/31142
- author: slarticodefast
  changes:
  - message: Fixed the radiation collector warning light thresholds.
    type: Fix
  id: 7141
  time: '2024-08-18T22:25:02.0000000+00:00'
  url: https://github.com/space-wizards/space-station-14/pull/31175
- author: Potato1234_x
  changes:
  - message: Added tea plants that can be dried and ground to make tea powder which
      can then be used to make tea.
    type: Add
  - message: Added blue pumpkins. Currently useless but recipe uses are coming soon.
    type: Add
  id: 7142
  time: '2024-08-18T22:28:18.0000000+00:00'
  url: https://github.com/space-wizards/space-station-14/pull/25092
- author: deltanedas
  changes:
  - message: Added Memory Cells for storing logic signals persistently.
    type: Add
  id: 7143
  time: '2024-08-18T22:34:43.0000000+00:00'
  url: https://github.com/space-wizards/space-station-14/pull/24983
- author: Psychpsyo
  changes:
  - message: The random sentience event is back and can no longer pick things that
      aren't even on the station.
    type: Add
  id: 7144
  time: '2024-08-18T23:41:12.0000000+00:00'
  url: https://github.com/space-wizards/space-station-14/pull/29123
- author: EmoGarbage404
  changes:
  - message: Ore can no longer be destroyed by explosions. Happy blast mining.
    type: Tweak
  id: 7145
  time: '2024-08-19T01:55:49.0000000+00:00'
  url: https://github.com/space-wizards/space-station-14/pull/31182
- author: slarticodefast
  changes:
  - message: Mobs without hands can no longer toggle other players' suit pieces.
    type: Fix
  id: 7146
  time: '2024-08-19T02:41:27.0000000+00:00'
  url: https://github.com/space-wizards/space-station-14/pull/31152
- author: Goldminermac
  changes:
  - message: Chocolate-chip and blueberry pancakes can now be in stacks of up to nine
      for consistency.
    type: Fix
  id: 7147
  time: '2024-08-19T02:42:58.0000000+00:00'
  url: https://github.com/space-wizards/space-station-14/pull/31123
- author: tosatur
  changes:
  - message: Made hydroponics alert light more orange
    type: Tweak
  id: 7148
  time: '2024-08-19T02:48:47.0000000+00:00'
  url: https://github.com/space-wizards/space-station-14/pull/31088
- author: redmushie
  changes:
  - message: News management console now checks for Service ID card access instead
      of the manifest
    type: Fix
  id: 7149
  time: '2024-08-19T02:55:44.0000000+00:00'
  url: https://github.com/space-wizards/space-station-14/pull/31160
- author: Moomoobeef
  changes:
  - message: Added pitchers for the chef who wants to serve beverages too.
    type: Add
  id: 7150
  time: '2024-08-19T03:01:26.0000000+00:00'
  url: https://github.com/space-wizards/space-station-14/pull/31105
- author: EmoGarbage404
  changes:
  - message: Space carp and Sharkminnows now drop teeth when butchered.
    type: Add
  - message: Added new bounties for carp and shark teeth.
    type: Add
  id: 7151
  time: '2024-08-19T03:04:59.0000000+00:00'
  url: https://github.com/space-wizards/space-station-14/pull/31070
- author: to4no_fix
  changes:
  - message: Now it takes 5 seconds to take off or put on a muzzle
    type: Tweak
  - message: Now it takes 5 seconds to take off or put on a blindfold
    type: Tweak
  - message: Added a recipe for producing a straitjacket, it opens when researching
      the Special Means technology, it can be produced at the security techfab
    type: Add
  id: 7152
  time: '2024-08-19T03:05:25.0000000+00:00'
  url: https://github.com/space-wizards/space-station-14/pull/31095
- author: Magicalus
  changes:
  - message: Suit sensors, borgs, and PDAs can no longer be saved to device-lists.
    type: Tweak
  id: 7153
  time: '2024-08-19T03:13:04.0000000+00:00'
  url: https://github.com/space-wizards/space-station-14/pull/30997
- author: UBlueberry
  changes:
  - message: The guidebook entries for all antagonists have been revised.
    type: Tweak
  id: 7154
  time: '2024-08-19T03:16:05.0000000+00:00'
  url: https://github.com/space-wizards/space-station-14/pull/31075
- author: TheWaffleJesus
  changes:
  - message: ERT Chaplains now have blessings to use their bible.
    type: Fix
  id: 7155
  time: '2024-08-19T03:19:19.0000000+00:00'
  url: https://github.com/space-wizards/space-station-14/pull/30993
- author: DieselMohawk
  changes:
  - message: Reshaped the Security Helmet
    type: Tweak
  id: 7156
  time: '2024-08-19T03:21:44.0000000+00:00'
  url: https://github.com/space-wizards/space-station-14/pull/30961
- author: EmoGarbage404
  changes:
  - message: Increased the sell prices of most materials
    type: Tweak
  - message: Increased the price of ordering material crates from cargo.
    type: Tweak
  - message: Decreased the amount of plasma in one plasma crate from 3 stacks to 1
      stack.
    type: Tweak
  id: 7157
  time: '2024-08-19T03:28:46.0000000+00:00'
  url: https://github.com/space-wizards/space-station-14/pull/30869
- author: Flareguy
  changes:
  - message: Added 2 new vox customization options for both hair & facial hair.
    type: Add
  - message: Vox Long Braids no longer incorrectly uses the Vox Afro sprite.
    type: Fix
  id: 7158
  time: '2024-08-19T03:32:16.0000000+00:00'
  url: https://github.com/space-wizards/space-station-14/pull/30815
- author: EmoGarbage404
  changes:
  - message: The recycler can now be broken down and repaired.
    type: Add
  - message: Breaking the recycler now removes the EMAG effect.
    type: Add
  - message: The material-reclaiming efficiency of the recycler has been increased.
    type: Tweak
  - message: Fixed a bug where inaccessible solutions could be extracted from entities
      via the recycler.
    type: Fix
  - message: Removed the material reclaimer.
    type: Remove
  id: 7159
  time: '2024-08-19T03:39:00.0000000+00:00'
  url: https://github.com/space-wizards/space-station-14/pull/30802
- author: lzk228
  changes:
  - message: Cheese wheel now Normal sized and slices in 4 slices instead of 3.
    type: Tweak
  id: 7160
  time: '2024-08-19T07:54:35.0000000+00:00'
  url: https://github.com/space-wizards/space-station-14/pull/31168
- author: Beck Thompson
  changes:
  - message: Slightly increased the price of the seed restock.
    type: Tweak
  id: 7161
  time: '2024-08-19T10:33:41.0000000+00:00'
  url: https://github.com/space-wizards/space-station-14/pull/31185
- author: Boaz1111
  changes:
  - message: The HoS has been given a new experimental weapon:An energy shotgun with
      multiple fire modes. This experimental tech is highly wanted by the syndicate,
      and agents will try to steal it.
    type: Add
  - message: Removed the Head of Security's Emergency Orders.
    type: Remove
  id: 7162
  time: '2024-08-19T11:14:30.0000000+00:00'
  url: https://github.com/space-wizards/space-station-14/pull/30643
- author: tosatur
  changes:
  - message: Added more words to chat sanitisation
    type: Tweak
  id: 7163
  time: '2024-08-19T14:03:07.0000000+00:00'
  url: https://github.com/space-wizards/space-station-14/pull/31085
- author: tosatur
  changes:
  - message: Changed text for ghost visibility toggle
    type: Tweak
  id: 7164
  time: '2024-08-19T17:51:55.0000000+00:00'
  url: https://github.com/space-wizards/space-station-14/pull/30998
- author: themias
  changes:
  - message: Lizards can now eat meat dumplings.
    type: Fix
  id: 7165
  time: '2024-08-19T18:17:28.0000000+00:00'
  url: https://github.com/space-wizards/space-station-14/pull/31212
- author: slarticodefast
  changes:
  - message: Made the straitjacked non-printable again.
    type: Remove
  id: 7166
  time: '2024-08-19T18:47:24.0000000+00:00'
  url: https://github.com/space-wizards/space-station-14/pull/31197
- author: themias
  changes:
  - message: Added the Combat Bakery Kit to the syndicate uplink. Includes a deadly
      edible baguette sword and throwing star croissants for 3 TC.
    type: Add
  - message: Baguettes can be worn on the belt and normal ones do one blunt damage.
    type: Tweak
  - message: Mimes have a baguette instead of an MRE in their survival kits.
    type: Tweak
  id: 7167
  time: '2024-08-19T18:57:30.0000000+00:00'
  url: https://github.com/space-wizards/space-station-14/pull/31179
- author: metalgearsloth
  changes:
  - message: Fix wire sounds not playing.
    type: Fix
  id: 7168
  time: '2024-08-19T19:50:03.0000000+00:00'
  url: https://github.com/space-wizards/space-station-14/pull/31067
- author: redmushie
  changes:
  - message: Communications console buttons now have descriptive tooltips
    type: Add
  id: 7169
  time: '2024-08-19T20:36:36.0000000+00:00'
  url: https://github.com/space-wizards/space-station-14/pull/31217
- author: Mephisto72
  changes:
  - message: The Detective can now access Externals and Cryogenics like their Officer
      counterpart.
    type: Tweak
  id: 7170
  time: '2024-08-19T23:44:51.0000000+00:00'
  url: https://github.com/space-wizards/space-station-14/pull/30203
- author: Vermidia
  changes:
  - message: Mothroaches can now wear anything hamlet can wear
    type: Add
  id: 7171
  time: '2024-08-20T04:20:12.0000000+00:00'
  url: https://github.com/space-wizards/space-station-14/pull/28956
- author: Cojoke-dot
  changes:
  - message: Devouring bodies now reduces bleed for Space Dragons.
    type: Tweak
  id: 7172
  time: '2024-08-20T10:57:06.0000000+00:00'
  url: https://github.com/space-wizards/space-station-14/pull/29661
- author: cranberriez
  changes:
  - message: Added Discord webhook error logging!
    type: Tweak
  id: 7173
  time: '2024-08-20T21:12:31.0000000+00:00'
  url: https://github.com/space-wizards/space-station-14/pull/30835
- author: Repo
  changes:
  - message: Added copy to clipboard button for connection failure UI.
    type: Add
  id: 7174
  time: '2024-08-20T21:31:10.0000000+00:00'
  url: https://github.com/space-wizards/space-station-14/pull/30760
- author: Lank
  changes:
  - message: Removed the shock collar and associated thief objective.
    type: Remove
  id: 7175
  time: '2024-08-21T17:56:57.0000000+00:00'
  url: https://github.com/space-wizards/space-station-14/pull/31229
- author: EmoGarbage404
  changes:
  - message: Increased the view range on the handheld mass scanner and decreased the
      power draw.
    type: Tweak
  - message: Handheld radars no longer spin with the player while moving.
    type: Fix
  id: 7176
  time: '2024-08-21T18:33:01.0000000+00:00'
  url: https://github.com/space-wizards/space-station-14/pull/31284
- author: Beck Thompson
  changes:
  - message: Nuclear authentication code folder that spawns the nuclear authentication
      codes when opened.
    type: Add
  id: 7177
  time: '2024-08-21T18:53:04.0000000+00:00'
  url: https://github.com/space-wizards/space-station-14/pull/31272
- author: Brandon-Huu
  changes:
  - message: Nukie shuttle now spawns with the nuclear authentication code folder.
      This fixes the issue where the nuclear codes would only ever have the codes
      for the nuclear operatives nuke and not the stations.
    type: Fix
  id: 7178
  time: '2024-08-21T18:55:18.0000000+00:00'
  url: https://github.com/space-wizards/space-station-14/pull/31273
- author: Winkarst-cpu
  changes:
  - message: Now getting creamed will not reveal a person's identity.
    type: Fix
  id: 7179
  time: '2024-08-21T21:50:34.0000000+00:00'
  url: https://github.com/space-wizards/space-station-14/pull/31291
- author: Sarahon
  changes:
  - message: Now can add head(top) cosmetics to humanoids and dwarfs.
    type: Add
  - message: Added "long ears" for human and dwarf head(top) cosmetic.
    type: Add
  id: 7180
  time: '2024-08-21T23:44:43.0000000+00:00'
  url: https://github.com/space-wizards/space-station-14/pull/30490
- author: Winkarst-cpu
  changes:
  - message: Now vending machines show valid icons.
    type: Fix
  id: 7181
  time: '2024-08-22T14:40:39.0000000+00:00'
  url: https://github.com/space-wizards/space-station-14/pull/30064
- author: EmoGarbage404
  changes:
  - message: Jackboots now reduce slowness from injuries by 50%.
    type: Add
  - message: Removed combat boots from the security loadout.
    type: Remove
  id: 7182
  time: '2024-08-22T14:56:47.0000000+00:00'
  url: https://github.com/space-wizards/space-station-14/pull/30586
- author: metalgearsloth
  changes:
  - message: Fix the inventory GUI being visible when you don't have an inventory.
    type: Fix
  id: 7183
  time: '2024-08-22T17:05:17.0000000+00:00'
  url: https://github.com/space-wizards/space-station-14/pull/31306
- author: EmoGarbage404
  changes:
  - message: Moved the mining asteroid slightly closer to the station.
    type: Tweak
  - message: Things pulled in by the salvage magnet should spawn closer to the station
      at a more consistent distance.
    type: Tweak
  id: 7184
  time: '2024-08-22T19:29:56.0000000+00:00'
  url: https://github.com/space-wizards/space-station-14/pull/31296
- author: lzk228
  changes:
  - message: Removed names from implanters. No more meta. (You still can see which
      implant is inside via examining or holding implanter in hand).
    type: Tweak
  id: 7185
  time: '2024-08-23T00:11:28.0000000+00:00'
  url: https://github.com/space-wizards/space-station-14/pull/31045
- author: lzk228
  changes:
  - message: Added second jester suit and hat in clown loadouts.
    type: Add
  id: 7186
  time: '2024-08-23T01:29:51.0000000+00:00'
  url: https://github.com/space-wizards/space-station-14/pull/30673
- author: Dutch-VanDerLinde
  changes:
  - message: Added the clown skirt
    type: Add
  id: 7187
  time: '2024-08-23T04:59:18.0000000+00:00'
  url: https://github.com/space-wizards/space-station-14/pull/31207
- author: Aquif
  changes:
  - message: Boiling Vox blood results in ammonia.
    type: Add
  id: 7188
  time: '2024-08-23T05:05:46.0000000+00:00'
  url: https://github.com/space-wizards/space-station-14/pull/30749
- author: Sarahon
  changes:
  - message: Brand new emote sprites and colours to the Y menu.
    type: Add
  id: 7189
  time: '2024-08-23T05:08:10.0000000+00:00'
  url: https://github.com/space-wizards/space-station-14/pull/30887
- author: jimmy12or
  changes:
  - message: Added a recipe for cream. Heat some milk and shake some air into it.
    type: Add
  id: 7190
  time: '2024-08-23T05:13:14.0000000+00:00'
  url: https://github.com/space-wizards/space-station-14/pull/30503
- author: SlamBamActionman
  changes:
  - message: Codewords are now highlighted for traitors.
    type: Add
  id: 7191
  time: '2024-08-23T09:14:38.0000000+00:00'
  url: https://github.com/space-wizards/space-station-14/pull/30092
- author: SlamBamActionman
  changes:
  - message: Janitor's galoshes now apply slowdown over slippery surfaces, and has
      a max slowdown cap over sticky surfaces.
    type: Tweak
  id: 7192
  time: '2024-08-23T09:59:51.0000000+00:00'
  url: https://github.com/space-wizards/space-station-14/pull/30967
- author: coolsurf6
  changes:
  - message: Increased the maximum number of reptilian chest markings to 3.
    type: Tweak
  id: 7193
  time: '2024-08-23T14:24:06.0000000+00:00'
  url: https://github.com/space-wizards/space-station-14/pull/30786
- author: FATFSAAM2
  changes:
  - message: Added 3 new voicelines for the boxer figurine.
    type: Add
  id: 7194
  time: '2024-08-24T00:10:10.0000000+00:00'
  url: https://github.com/space-wizards/space-station-14/pull/31382
- author: Winkarst-cpu
  changes:
  - message: The damage dealt by the folded chair can now be inspected.
    type: Fix
  id: 7195
  time: '2024-08-24T00:16:26.0000000+00:00'
  url: https://github.com/space-wizards/space-station-14/pull/31378
- author: EmoGarbage404
  changes:
  - message: The mining asteroid dungeons now spawn with more equipment, scrap, and
      treasure in them.
    type: Add
  id: 7196
  time: '2024-08-24T02:06:38.0000000+00:00'
  url: https://github.com/space-wizards/space-station-14/pull/31290
- author: EmoGarbage404
  changes:
  - message: The salvage magnet can now pull in large chunks of space debris. Be wary
      of space carp infestations!
    type: Add
  - message: The small asteroids and pieces of debris that generated around the station
      have been removed.
    type: Remove
  - message: The salvage magnet now randomly picks what type of pulls will be offered
      instead of always having a consistent number of each.
    type: Tweak
  id: 7197
  time: '2024-08-24T02:09:36.0000000+00:00'
  url: https://github.com/space-wizards/space-station-14/pull/31113
- author: Winkarst-cpu
  changes:
  - message: Now you can move the pointer in chat by holding down the arrow keys.
    type: Fix
  id: 7198
  time: '2024-08-24T09:37:30.0000000+00:00'
  url: https://github.com/space-wizards/space-station-14/pull/31380
- author: erohrs2
  changes:
  - message: Dinnerware Vending Machine access changed from "Service" to "Kitchen".
    type: Tweak
  id: 7199
  time: '2024-08-24T15:56:44.0000000+00:00'
  url: https://github.com/space-wizards/space-station-14/pull/31225
- author: DevilishMilk
  changes:
  - message: Moths and mothroaches are now able to eat bandanas.
    type: Tweak
  id: 7200
  time: '2024-08-24T23:30:33.0000000+00:00'
  url: https://github.com/space-wizards/space-station-14/pull/31405
- author: PJB3005
  changes:
  - message: Fix the ChemVend jug names again
    type: Fix
  id: 7201
  time: '2024-08-25T02:02:34.0000000+00:00'
  url: https://github.com/space-wizards/space-station-14/pull/31398
- author: metalgearsloth
  changes:
  - message: Fix grids sometimes overlapping on roundstart.
    type: Fix
  id: 7202
  time: '2024-08-25T04:48:29.0000000+00:00'
  url: https://github.com/space-wizards/space-station-14/pull/31413
- author: themias
  changes:
  - message: Thin firelocks now respect rotation when built
    type: Fix
  id: 7203
  time: '2024-08-25T04:57:37.0000000+00:00'
  url: https://github.com/space-wizards/space-station-14/pull/31371
- author: IProduceWidgets
  changes:
  - message: Oasis Voxbox is no longer a pressure bomb. (Thanks Delta)
    type: Fix
  id: 7204
  time: '2024-08-25T05:42:19.0000000+00:00'
  url: https://github.com/space-wizards/space-station-14/pull/31415
- author: PopGamer46
  changes:
  - message: Security cadets now spawn with jackboots instead of combat boots
    type: Tweak
  id: 7205
  time: '2024-08-25T06:58:51.0000000+00:00'
  url: https://github.com/space-wizards/space-station-14/pull/31419
- author: ArtisticRoomba
  changes:
  - message: Added the greytide stamp. This stamp can be rarely found in maints lockers.
    type: Add
  id: 7206
  time: '2024-08-25T10:35:22.0000000+00:00'
  url: https://github.com/space-wizards/space-station-14/pull/30189
- author: EmoGarbage404
  changes:
  - message: Added blueprints! These can be found by salvagers and inserted into an
      autolathe in order to unlock new recipes.
    type: Add
  id: 7207
  time: '2024-08-25T12:06:50.0000000+00:00'
  url: https://github.com/space-wizards/space-station-14/pull/31138
- author: deltanedas
  changes:
  - message: Fixed borgs losing access when they run out of power.
    type: Fix
  id: 7208
  time: '2024-08-25T12:17:03.0000000+00:00'
  url: https://github.com/space-wizards/space-station-14/pull/31392
- author: metalgearsloth
  changes:
  - message: Actions now activate on key-down, not key-up.
    type: Tweak
  id: 7209
  time: '2024-08-25T12:36:22.0000000+00:00'
  url: https://github.com/space-wizards/space-station-14/pull/31191
- author: PJB3005
  changes:
  - message: PACMAN and SUPERPACMAN now ramp their power output significantly faster.
    type: Tweak
  id: 7210
  time: '2024-08-25T16:11:27.0000000+00:00'
  url: https://github.com/space-wizards/space-station-14/pull/31403
- author: Blackern5000
  changes:
  - message: Space scanning technology is now T1 industrial, this includes cyborg
      GPS modules and handheld mass scanners.
    type: Tweak
  id: 7211
  time: '2024-08-25T16:47:11.0000000+00:00'
  url: https://github.com/space-wizards/space-station-14/pull/31321
- author: ShadowCommander
  changes:
  - message: Rollerbeds no longer buckle yourself when clicked on.
    type: Remove
  id: 7212
  time: '2024-08-25T17:09:51.0000000+00:00'
  url: https://github.com/space-wizards/space-station-14/pull/30001
- author: lzk228
  changes:
  - message: Cotton dough added to the game! Check the guidebook for new recipes.
    type: Add
  id: 7213
  time: '2024-08-26T02:46:16.0000000+00:00'
  url: https://github.com/space-wizards/space-station-14/pull/30668
- author: Moomoobeef
  changes:
  - message: Silicons like medbots, janibots, and honkbots now make sound when speaking.
    type: Fix
  id: 7214
  time: '2024-08-26T09:09:49.0000000+00:00'
  url: https://github.com/space-wizards/space-station-14/pull/31471
- author: Winkarst-cpu
  changes:
  - message: The color of the science radio channel was changed.
    type: Tweak
  id: 7215
  time: '2024-08-26T12:02:57.0000000+00:00'
  url: https://github.com/space-wizards/space-station-14/pull/31319
- author: slarticodefast
  changes:
  - message: Fixed energy sword visuals.
    type: Fix
  id: 7216
  time: '2024-08-26T13:00:52.0000000+00:00'
  url: https://github.com/space-wizards/space-station-14/pull/31478
- author: CuteBoi
  changes:
  - message: Replaced small fans on most shuttles with directional fans.
    type: Fix
  id: 7217
  time: '2024-08-26T22:24:22.0000000+00:00'
  url: https://github.com/space-wizards/space-station-14/pull/31495
- author: 12rabbits
  changes:
  - message: The guidebook now remembers where you left off when re-opened.
    type: Tweak
  id: 7218
  time: '2024-08-26T23:06:54.0000000+00:00'
  url: https://github.com/space-wizards/space-station-14/pull/31375
- author: Dimastra
  changes:
  - message: Fixed meat kudzu not dealing damage.
    type: Fix
  id: 7219
  time: '2024-08-27T00:30:42.0000000+00:00'
  url: https://github.com/space-wizards/space-station-14/pull/31494
- author: JIPDawg
  changes:
  - message: Gas miners are now indestructible, can be pulled and only anchored.
    type: Tweak
  id: 7220
  time: '2024-08-27T00:48:04.0000000+00:00'
  url: https://github.com/space-wizards/space-station-14/pull/31370
- author: SaphireLattice
  changes:
  - message: Safety Moth poster graphics for hardhats and pipes are no longer swapped
      around
    type: Fix
  id: 7221
  time: '2024-08-27T11:32:53.0000000+00:00'
  url: https://github.com/space-wizards/space-station-14/pull/31507
- author: Winkarst-cpu
  changes:
  - message: Explosive ammunition is now marked as a contraband.
    type: Fix
  id: 7222
  time: '2024-08-27T11:37:20.0000000+00:00'
  url: https://github.com/space-wizards/space-station-14/pull/31508
- author: Winkarst-cpu
  changes:
  - message: Now the syndicate raid helmet is marked as a Syndicate contraband.
    type: Fix
  id: 7223
  time: '2024-08-27T13:01:09.0000000+00:00'
  url: https://github.com/space-wizards/space-station-14/pull/31512
- author: Winkarst-cpu
  changes:
  - message: The explorer gas mask is now restricted to the cargo.
    type: Fix
  id: 7224
  time: '2024-08-27T13:19:38.0000000+00:00'
  url: https://github.com/space-wizards/space-station-14/pull/31514
- author: Aeshus
  changes:
  - message: The Health Analyzer now displays the patient's picture, species, and
      current status.
    type: Add
  id: 7225
  time: '2024-08-27T14:57:36.0000000+00:00'
  url: https://github.com/space-wizards/space-station-14/pull/30834
- author: Aeshus
  changes:
  - message: Cryosleep no longer gives arrival shuttle directions.
    type: Fix
  id: 7226
  time: '2024-08-27T15:02:21.0000000+00:00'
  url: https://github.com/space-wizards/space-station-14/pull/30888
- author: Winkarst-cpu
  changes:
  - message: Nukie plushie is now not a contraband item.
    type: Fix
  id: 7227
  time: '2024-08-27T16:49:17.0000000+00:00'
  url: https://github.com/space-wizards/space-station-14/pull/31516
- author: Winkarst-cpu
  changes:
  - message: Now AKMS is restricted to the security department.
    type: Fix
  id: 7228
  time: '2024-08-27T16:54:48.0000000+00:00'
  url: https://github.com/space-wizards/space-station-14/pull/31519
- author: metalgearsloth
  changes:
  - message: Added warp points for AI.
    type: Add
  id: 7229
  time: '2024-08-28T05:58:27.0000000+00:00'
  url: https://github.com/space-wizards/space-station-14/pull/31559
- author: metalgearsloth
  changes:
  - message: Fix AI being ejectable.
    type: Fix
  id: 7230
  time: '2024-08-28T07:09:05.0000000+00:00'
  url: https://github.com/space-wizards/space-station-14/pull/31561
- author: metalgearsloth
  changes:
  - message: Fix whitelist
    type: Fix
  id: 7231
  time: '2024-08-28T07:11:25.0000000+00:00'
  url: https://github.com/space-wizards/space-station-14/pull/31563
- author: metalgearsloth
  changes:
  - message: Add shutters, windoors, etc to AI interaction whitelist.
    type: Tweak
  id: 7232
  time: '2024-08-28T07:39:36.0000000+00:00'
  url: https://github.com/space-wizards/space-station-14/pull/31564
- author: lunarcomets
  changes:
  - message: updated AI job icon
    type: Tweak
  id: 7233
  time: '2024-08-28T08:18:51.0000000+00:00'
  url: https://github.com/space-wizards/space-station-14/pull/31565
- author: lzk228
  changes:
  - message: Added black suspenders for mime.
    type: Add
  id: 7234
  time: '2024-08-28T09:43:31.0000000+00:00'
  url: https://github.com/space-wizards/space-station-14/pull/29055
- author: saintmuntzer
  changes:
  - message: Riot helmet now matches security helmet colors.
    type: Fix
  id: 7235
  time: '2024-08-28T11:27:09.0000000+00:00'
  url: https://github.com/space-wizards/space-station-14/pull/31530
- author: coolboy911
  changes:
  - message: wide-spectrum anomaly locator is now included in cyborg's anomaly module
    type: Add
  id: 7236
  time: '2024-08-28T12:36:31.0000000+00:00'
  url: https://github.com/space-wizards/space-station-14/pull/31427
- author: deltanedas
  changes:
  - message: You can now build carp statues with luxury materials.
    type: Add
  id: 7237
  time: '2024-08-28T13:08:55.0000000+00:00'
  url: https://github.com/space-wizards/space-station-14/pull/31261
- author: PopGamer46
  changes:
  - message: Fixed shuttles not being able to FTL onto the station
    type: Fix
  id: 7238
  time: '2024-08-28T13:22:21.0000000+00:00'
  url: https://github.com/space-wizards/space-station-14/pull/31569
- author: themias
  changes:
  - message: Defibs batteries no longer drain when switched off
    type: Fix
  id: 7239
  time: '2024-08-28T17:31:47.0000000+00:00'
  url: https://github.com/space-wizards/space-station-14/pull/31593
- author: themias
  changes:
  - message: Fixed the nuke disk being marked 'left behind' when escaping with it
      on the shuttle
    type: Fix
  id: 7240
  time: '2024-08-28T20:05:05.0000000+00:00'
  url: https://github.com/space-wizards/space-station-14/pull/31602
- author: Beck Thompson
  changes:
  - message: Gold and silver ring, gold and silver diamond ring, gold and silver gem
      ring. They all can be obtained in salvage loot pools.
    type: Add
  id: 7241
  time: '2024-08-28T20:48:46.0000000+00:00'
  url: https://github.com/space-wizards/space-station-14/pull/31372
- author: RumiTiger
  changes:
  - message: Cherry has been added to the game!
    type: Add
  - message: The recipe for cherry pie has been reintroduced to the game!
    type: Add
  id: 7242
  time: '2024-08-29T01:30:59.0000000+00:00'
  url: https://github.com/space-wizards/space-station-14/pull/28962
- author: SlamBamActionman, Graded
  changes:
  - message: Added administration glasses to Captain and HoP lockers!
    type: Add
  id: 7243
  time: '2024-08-29T01:58:16.0000000+00:00'
  url: https://github.com/space-wizards/space-station-14/pull/30447
- author: osjarw
  changes:
  - message: Fix air alarms not checking sensor states upon power returning.
    type: Fix
  id: 7244
  time: '2024-08-29T02:43:27.0000000+00:00'
  url: https://github.com/space-wizards/space-station-14/pull/29857
- author: Winkarst-cpu
  changes:
  - message: Now railings render over tables.
    type: Tweak
  id: 7245
  time: '2024-08-29T03:04:43.0000000+00:00'
  url: https://github.com/space-wizards/space-station-14/pull/31589
- author: metalgearsloth
  changes:
  - message: Fix storage UI being buggy.
    type: Fix
  id: 7246
  time: '2024-08-29T03:23:37.0000000+00:00'
  url: https://github.com/space-wizards/space-station-14/pull/31616
- author: MisterMecky
  changes:
  - message: Changed strange pill possible reagents. They are no longer mostly composed
      of amatoxin and space mirage.
    type: Tweak
  id: 7247
  time: '2024-08-29T13:21:06.0000000+00:00'
  url: https://github.com/space-wizards/space-station-14/pull/30524
- author: slarticodefast
  changes:
  - message: Fixed energy shield visuals.
    type: Fix
  id: 7248
  time: '2024-08-30T01:43:34.0000000+00:00'
  url: https://github.com/space-wizards/space-station-14/pull/31619
- author: DieselMohawk
  changes:
  - message: Added Armband to back of Security Jumpsuit
    type: Fix
  id: 7249
  time: '2024-08-30T01:46:46.0000000+00:00'
  url: https://github.com/space-wizards/space-station-14/pull/31635
- author: Winkarst-cpu
  changes:
  - message: Potted plants now fade their sprites, just like trees.
    type: Tweak
  id: 7250
  time: '2024-08-30T10:34:25.0000000+00:00'
  url: https://github.com/space-wizards/space-station-14/pull/31628
- author: AutoOtter
  changes:
  - message: Greatly reduced meteorite wall health for easier cleanup and repair.
    type: Tweak
  id: 7251
  time: '2024-08-30T23:24:13.0000000+00:00'
  url: https://github.com/space-wizards/space-station-14/pull/31651
- author: slarticodefast
  changes:
  - message: The revenant can now fly through walls again.
    type: Fix
  id: 7252
  time: '2024-08-31T03:02:58.0000000+00:00'
  url: https://github.com/space-wizards/space-station-14/pull/31670
- author: metalgearsloth
  changes:
  - message: Fix AI eye getting deleted by singulo.
    type: Fix
  id: 7253
  time: '2024-08-31T08:24:12.0000000+00:00'
  url: https://github.com/space-wizards/space-station-14/pull/31556
- author: slarticodefast
  changes:
  - message: Fixed toggleable pointlights for the toy sword, lighters, welders and
      arabian lamp.
    type: Fix
  id: 7254
  time: '2024-08-31T08:28:36.0000000+00:00'
  url: https://github.com/space-wizards/space-station-14/pull/31655
- author: juliangiebel
  changes:
  - message: Adds the station anchor. It anchors stations in space and prevents them
      from moving.
    type: Add
  id: 7255
  time: '2024-08-31T14:40:28.0000000+00:00'
  url: https://github.com/space-wizards/space-station-14/pull/26098
- author: Moomoobeef
  changes:
  - message: medibelts are found in the medidrobe instead of in lockers.
    type: Tweak
  id: 7256
  time: '2024-08-31T23:22:06.0000000+00:00'
  url: https://github.com/space-wizards/space-station-14/pull/31470
- author: EmoGarbage404
  changes:
  - message: Removed the reclaimer shuttle.
    type: Remove
  - message: Removed fultons and fulton beacons from the autolathe
    type: Remove
  - message: Adjusted equipment inside salvage lockers and vendors.
    type: Tweak
  id: 7257
  time: '2024-08-31T23:39:32.0000000+00:00'
  url: https://github.com/space-wizards/space-station-14/pull/31333
- author: Moomoobeef
  changes:
  - message: Added flavors to an array of previously indescribable things.
    type: Add
  id: 7258
  time: '2024-09-01T00:03:30.0000000+00:00'
  url: https://github.com/space-wizards/space-station-14/pull/31685
- author: Ilya246
  changes:
  - message: Fixed tip 26 being misinformation about the tesla. It now displays truthful
      information.
    type: Fix
  id: 7259
  time: '2024-09-01T11:03:23.0000000+00:00'
  url: https://github.com/space-wizards/space-station-14/pull/31705
- author: yuitop
  changes:
  - message: space dragon fire breath ability now has cursor indicator
    type: Tweak
  id: 7260
  time: '2024-09-01T19:28:12.0000000+00:00'
  url: https://github.com/space-wizards/space-station-14/pull/31725
- author: EmoGarbage404
  changes:
  - message: The grappling gun is now available inside the salvage vendor. Additional
      ones can be scavenged in space.
    type: Add
  - message: Removed the grappling gun from science research and lathes.
    type: Remove
  - message: Fixed issue that made the rope from the grappling gun not appear.
    type: Fix
  id: 7261
  time: '2024-09-02T04:33:25.0000000+00:00'
  url: https://github.com/space-wizards/space-station-14/pull/31737
- author: yuitop
  changes:
  - message: added in-hand sprite for Smile the Slime
    type: Add
  id: 7262
  time: '2024-09-02T04:36:05.0000000+00:00'
  url: https://github.com/space-wizards/space-station-14/pull/31731
- author: EmoGarbage404
  changes:
  - message: Space Carp and Sharkminnows are a bit weaker overall.
    type: Tweak
  - message: The magnet now pulls in debris a bit closer.
    type: Tweak
  - message: Space debris now has slightly better loot.
    type: Tweak
  id: 7263
  time: '2024-09-02T04:36:28.0000000+00:00'
  url: https://github.com/space-wizards/space-station-14/pull/31726
- author: Errant
  changes:
  - message: Replacement Crew Monitor Servers, as well as the Crew Monitor Server
      on the dev map, now work properly.
    type: Fix
  id: 7264
  time: '2024-09-02T04:37:17.0000000+00:00'
  url: https://github.com/space-wizards/space-station-14/pull/31677
- author: poeMota
  changes:
  - message: Now the time played on ERT roles and midround borgs will be saved to
      the player's stats
    type: Tweak
  id: 7265
  time: '2024-09-02T05:32:49.0000000+00:00'
  url: https://github.com/space-wizards/space-station-14/pull/31629
- author: themias
  changes:
  - message: The Donk Co. microwave can cook baguette swords and throwing croissants.
    type: Tweak
  - message: The Combat Bakery Kit now has a Donk Co. microwave board and costs 6
      TC.
    type: Tweak
  id: 7266
  time: '2024-09-02T13:49:01.0000000+00:00'
  url: https://github.com/space-wizards/space-station-14/pull/31239
- author: yuitop
  changes:
  - message: actions bar now resize dynamically
    type: Tweak
  id: 7267
  time: '2024-09-02T19:12:11.0000000+00:00'
  url: https://github.com/space-wizards/space-station-14/pull/31759
- author: yuitop
  changes:
  - message: space ninja throwing star ability now spawns a throwing star
    type: Fix
  id: 7268
  time: '2024-09-03T00:50:34.0000000+00:00'
  url: https://github.com/space-wizards/space-station-14/pull/31684
- author: Errant
  changes:
  - message: Vox sounds are now less unbearable.
    type: Tweak
  id: 7269
  time: '2024-09-03T07:23:09.0000000+00:00'
  url: https://github.com/space-wizards/space-station-14/pull/31679
- author: Just_Art
  changes:
  - message: Added Classic Long 2 and Classic Long 3 hairstyles!
    type: Add
  id: 7270
  time: '2024-09-03T08:29:24.0000000+00:00'
  url: https://github.com/space-wizards/space-station-14/pull/30963
- author: ScarKy0
  changes:
  - message: Plenty of old silicon laws can now be rolled as ion laws.
    type: Add
  id: 7271
  time: '2024-09-03T09:45:46.0000000+00:00'
  url: https://github.com/space-wizards/space-station-14/pull/31664
- author: IProduceWidgets
  changes:
  - message: Escargot and snails! Hopefully you don't encounter that one snail...
    type: Add
  id: 7272
  time: '2024-09-03T10:33:44.0000000+00:00'
  url: https://github.com/space-wizards/space-station-14/pull/30765
- author: Fildrance
  changes:
  - message: When research is unlocked in console the approver of the research is
      named.
    type: Add
  - message: Borgs door access is getting logged now (and is accessible in Log Probe
      Cartridge)
    type: Add
  - message: e-magged research and cargo consoles are not radio-ing any messages on
      research/buy confimation (for anyone)
    type: Add
  id: 7273
  time: '2024-09-03T13:01:38.0000000+00:00'
  url: https://github.com/space-wizards/space-station-14/pull/31170
- author: Lyroth001
  changes:
  - message: added a new artifact node for medical chems
    type: Add
  id: 7274
  time: '2024-09-03T15:11:34.0000000+00:00'
  url: https://github.com/space-wizards/space-station-14/pull/30873
- author: DieselMohawk
  changes:
  - message: Added Red Neck Gaiter to Secdrobe
    type: Add
  id: 7275
  time: '2024-09-03T15:16:51.0000000+00:00'
  url: https://github.com/space-wizards/space-station-14/pull/30106
- author: ScarKy0
  changes:
  - message: Fixed typos in antimov.
    type: Fix
  id: 7276
  time: '2024-09-03T21:56:34.0000000+00:00'
  url: https://github.com/space-wizards/space-station-14/pull/31811
- author: ScarKy0
  changes:
  - message: Station AI's name now correctly displays in announcements.
    type: Fix
  id: 7277
  time: '2024-09-03T22:05:02.0000000+00:00'
  url: https://github.com/space-wizards/space-station-14/pull/31802
- author: Ilya246
  changes:
  - message: Fixed many entities not taking structural damage, including girders,
      firelocks, and machines.
    type: Fix
  id: 7278
  time: '2024-09-04T13:37:06.0000000+00:00'
  url: https://github.com/space-wizards/space-station-14/pull/30790
- author: lzk228
  changes:
  - message: Reduced walk speed of some small mobs (mice, cockroaches, bees etc.)
    type: Tweak
  id: 7279
  time: '2024-09-04T14:10:58.0000000+00:00'
  url: https://github.com/space-wizards/space-station-14/pull/31360
- author: qwerltaz
  changes:
  - message: Made tesla a lot brighter.
    type: Tweak
  id: 7280
  time: '2024-09-04T14:47:41.0000000+00:00'
  url: https://github.com/space-wizards/space-station-14/pull/31357
- author: Allen
  changes:
  - message: Magboots and Science Magboots are no longer contraband. Advanced Magboots
      and Blood-Red Magboots now have appropriate contraband types (Grand Theft and
      Syndie Contraband respectively)
    type: Fix
  id: 7281
  time: '2024-09-04T15:04:50.0000000+00:00'
  url: https://github.com/space-wizards/space-station-14/pull/30960
- author: Blackern5000
  changes:
  - message: Zombie outbreaks are now SIGNIFICANTLY rarer
    type: Tweak
  id: 7282
  time: '2024-09-04T15:57:42.0000000+00:00'
  url: https://github.com/space-wizards/space-station-14/pull/30266
- author: yuitop
  changes:
  - message: Going into portals while pulling no more crashes the game
    type: Fix
  id: 7283
  time: '2024-09-04T16:44:10.0000000+00:00'
  url: https://github.com/space-wizards/space-station-14/pull/31787
- author: Ilya246
  changes:
  - message: The syndicate stealth box will no longer make a loud sound upon being
      opened.
    type: Tweak
  id: 7284
  time: '2024-09-04T22:42:15.0000000+00:00'
  url: https://github.com/space-wizards/space-station-14/pull/30741
- author: chromiumboy
  changes:
  - message: The atmospheric alert computers are now functional! Use them to locate
      active air and fire alarms on the station.
    type: Add
  id: 7285
  time: '2024-09-05T01:13:17.0000000+00:00'
  url: https://github.com/space-wizards/space-station-14/pull/25938
- author: ScarKy0
  changes:
  - message: A lot more electronics can now be used by the AI.
    type: Add
  id: 7286
  time: '2024-09-05T09:31:03.0000000+00:00'
  url: https://github.com/space-wizards/space-station-14/pull/31730
- author: Fildrance
  changes:
  - message: random uplink discounts for traitors
    type: Add
  id: 7287
  time: '2024-09-05T12:12:39.0000000+00:00'
  url: https://github.com/space-wizards/space-station-14/pull/26297
- author: ScarKy0
  changes:
  - message: AI Actions now work.
    type: Fix
  id: 7288
  time: '2024-09-05T12:49:22.0000000+00:00'
  url: https://github.com/space-wizards/space-station-14/pull/31823
- author: ScarKy0
  changes:
  - message: Station AI now has updated icons on the HUD.
    type: Add
  id: 7289
  time: '2024-09-05T12:52:26.0000000+00:00'
  url: https://github.com/space-wizards/space-station-14/pull/31799
- author: drakewill-CRL
  changes:
  - message: Botanists can now learn basic chemistry with the Agrichem Is Fun! kit
      in the Nutrimax vendor.
    type: Add
  id: 7290
  time: '2024-09-05T16:43:00.0000000+00:00'
  url: https://github.com/space-wizards/space-station-14/pull/31738
- author: Nimfar11
  changes:
  - message: Added a board for the AI upload console.
    type: Add
  id: 7291
  time: '2024-09-05T18:20:41.0000000+00:00'
  url: https://github.com/space-wizards/space-station-14/pull/31867
- author: PJB3005
  changes:
  - message: Changed the sprites for the N2 locker and "vox area" sign.
    type: Tweak
  id: 7292
  time: '2024-09-06T05:26:27.0000000+00:00'
  url: https://github.com/space-wizards/space-station-14/pull/31845
- author: Ekkosangen
  changes:
  - message: Pizza crates and parties can now sometimes contain cotton pizza
    type: Tweak
  id: 7293
  time: '2024-09-06T06:04:28.0000000+00:00'
  url: https://github.com/space-wizards/space-station-14/pull/31883
- author: TheShuEd, Jaraten
  changes:
  - message: New Tech anomaly added to the game! it can bind devices ports, activate
      them, and when supercrit, it can even emag some devices.
    type: Add
  id: 7294
  time: '2024-09-06T07:24:17.0000000+00:00'
  url: https://github.com/space-wizards/space-station-14/pull/31764
- author: EmoGarbage404
  changes:
  - message: Added mineral scanners! When held in your hand or pocket, these will
      periodically show nearby ores. Unlock them through science today!
    type: Add
  id: 7295
  time: '2024-09-06T14:05:54.0000000+00:00'
  url: https://github.com/space-wizards/space-station-14/pull/31390
- author: lzk228
  changes:
  - message: You can no longer insert any item in AI upload console.
    type: Fix
  id: 7296
  time: '2024-09-06T19:07:58.0000000+00:00'
  url: https://github.com/space-wizards/space-station-14/pull/31900
- author: ps3moira
  changes:
  - message: Fixed pump shotgun inhand sprites
    type: Fix
  id: 7297
  time: '2024-09-06T23:26:46.0000000+00:00'
  url: https://github.com/space-wizards/space-station-14/pull/31885
- author: yuitop
  changes:
  - message: break pull when fall asleep
    type: Fix
  id: 7298
  time: '2024-09-06T23:30:24.0000000+00:00'
  url: https://github.com/space-wizards/space-station-14/pull/31893
- author: Boaz1111
  changes:
  - message: Energy Shotgun's narrow fire mode's projectiles now deal 13 heat dmg
      each, for a total of 52. The energy shotgun additionally no longer self recharges
      and has received some minor buffs.
    type: Tweak
  id: 7299
  time: '2024-09-07T00:35:01.0000000+00:00'
  url: https://github.com/space-wizards/space-station-14/pull/31235
- author: themias
  changes:
  - message: Added the justice helm to the secdrobe
    type: Add
  - message: Added a crafting recipe for the justice helm
    type: Add
  id: 7300
  time: '2024-09-07T03:04:31.0000000+00:00'
  url: https://github.com/space-wizards/space-station-14/pull/31905
- author: Futuristic
  changes:
  - message: Remove binary encryption key from RD lockers
    type: Remove
  id: 7301
  time: '2024-09-07T05:30:57.0000000+00:00'
  url: https://github.com/space-wizards/space-station-14/pull/31909
- author: EmoGarbage404
  changes:
  - message: Firesuits are now worse at keeping in heat and winter clothes make you
      get warmer quicker.
    type: Tweak
  id: 7302
  time: '2024-09-07T05:37:17.0000000+00:00'
  url: https://github.com/space-wizards/space-station-14/pull/30662
- author: Boaz1111
  changes:
  - message: The maple wing marking for moths now have a secondary color palette.
    type: Tweak
  id: 7303
  time: '2024-09-07T05:48:40.0000000+00:00'
  url: https://github.com/space-wizards/space-station-14/pull/31691
- author: lzk228
  changes:
  - message: Bottle and syringe names are remade into labels.
    type: Tweak
  id: 7304
  time: '2024-09-07T05:51:36.0000000+00:00'
  url: https://github.com/space-wizards/space-station-14/pull/29956
- author: Ian321
  changes:
  - message: The AgriChem kit now links to the botanical chemicals guidebook.
    type: Tweak
  - message: The botanical chemicals guidebook has been expanded.
    type: Tweak
  id: 7305
  time: '2024-09-07T06:23:01.0000000+00:00'
  url: https://github.com/space-wizards/space-station-14/pull/31896
- author: Lank
  changes:
  - message: The Antimov and Overseer law boards are no longer available roundstart.
    type: Remove
  id: 7306
  time: '2024-09-07T08:45:51.0000000+00:00'
  url: https://github.com/space-wizards/space-station-14/pull/31908
- author: lzk228
  changes:
  - message: Books cannot longer be inserted in crates as paper labels
    type: Fix
  id: 7307
  time: '2024-09-07T13:22:11.0000000+00:00'
  url: https://github.com/space-wizards/space-station-14/pull/31919
- author: qwerltaz
  changes:
  - message: Reduced wall closet range. It's now much easier to not close yourself
      inside by accident.
    type: Tweak
  id: 7308
  time: '2024-09-07T23:44:29.0000000+00:00'
  url: https://github.com/space-wizards/space-station-14/pull/31933
- author: Ilya246
  changes:
  - message: Reagents that make you flammable no longer extinguish you.
    type: Fix
  id: 7309
  time: '2024-09-07T23:44:58.0000000+00:00'
  url: https://github.com/space-wizards/space-station-14/pull/31930
- author: LucasTheDrgn
  changes:
  - message: Restored functionality to the Industrial Reagent Grinder
    type: Fix
  id: 7310
  time: '2024-09-07T23:47:02.0000000+00:00'
  url: https://github.com/space-wizards/space-station-14/pull/31903
- author: EmoGarbage404
  changes:
  - message: Added the biogenerator! Botany can use this machine to create various
      materials, chemicals, and food items out of the
    type: Add
  id: 7311
  time: '2024-09-08T05:34:22.0000000+00:00'
  url: https://github.com/space-wizards/space-station-14/pull/30694
- author: TheShuEd
  changes:
  - message: Returned Taco microwave recipes (people were sad)
    type: Add
  - message: added an alternative method of crafting some burgers, through the correct
      assembly sequence of modular food.
    type: Add
  - message: severely cut back on the number of items you can put on burgers, tacos,
      or kebabs. This had poor design, and things need to be separately resprited
      by adding them on modular food.
    type: Tweak
  id: 7312
  time: '2024-09-08T06:22:27.0000000+00:00'
  url: https://github.com/space-wizards/space-station-14/pull/31012
- author: metalgearsloth
  changes:
  - message: Fix the FTL bubbles sometimes persisting.
    type: Fix
  - message: Fix AI eye being able to FTL.
    type: Fix
  - message: Fix the AI eye being able to be FTL smashed.
    type: Fix
  id: 7313
  time: '2024-09-08T08:12:24.0000000+00:00'
  url: https://github.com/space-wizards/space-station-14/pull/31952
- author: PopGamer46
  changes:
  - message: Fixed being able to craft the justice helmet with a justice helmet
    type: Fix
  id: 7314
  time: '2024-09-08T10:21:55.0000000+00:00'
  url: https://github.com/space-wizards/space-station-14/pull/31957
- author: Killerqu00
  changes:
  - message: Seclite is now restricted to security.
    type: Tweak
  - message: Handcuffs are now restricted to security and command.
    type: Tweak
  - message: Trench whistle is now minor contraband.
    type: Tweak
  id: 7315
  time: '2024-09-08T12:06:01.0000000+00:00'
  url: https://github.com/space-wizards/space-station-14/pull/31956
- author: Psychpsyo
  changes:
  - message: The random sentience event should now actually happen again.
    type: Fix
  id: 7316
  time: '2024-09-08T12:10:50.0000000+00:00'
  url: https://github.com/space-wizards/space-station-14/pull/31953
- author: Beck Thompson
  changes:
  - message: Gold and silver rings now give a small amount of materials when scrapped.
    type: Tweak
  id: 7317
  time: '2024-09-08T16:10:05.0000000+00:00'
  url: https://github.com/space-wizards/space-station-14/pull/31847
- author: K-Dynamic
  changes:
  - message: added missing missing resistance values for directional plasma and uranium
      windows
    type: Fix
  id: 7318
  time: '2024-09-08T18:08:06.0000000+00:00'
  url: https://github.com/space-wizards/space-station-14/pull/31975
- author: qwerltaz
  changes:
  - message: Power cables on the ground are now offset and do not obscure each other
      or pipes beneath.
    type: Tweak
  id: 7319
  time: '2024-09-09T10:00:18.0000000+00:00'
  url: https://github.com/space-wizards/space-station-14/pull/32000
- author: ArtisticRoomba
  changes:
  - message: Budget insulated gloves now leave behind yellow frayed insulative fibers
      instead of yellow insulative fibers. Detectives, rejoice!
    type: Tweak
  id: 7320
  time: '2024-09-09T10:30:25.0000000+00:00'
  url: https://github.com/space-wizards/space-station-14/pull/31886
- author: slarticodefast
  changes:
  - message: Revenants or other mobs without hands can no longer spill jugs.
    type: Fix
  id: 7321
  time: '2024-09-09T11:02:15.0000000+00:00'
  url: https://github.com/space-wizards/space-station-14/pull/31438
- author: PJB3005
  changes:
  - message: The emergency shuttle will now wait at the station longer if it couldn't
      dock at evac.
    type: Tweak
  id: 7322
  time: '2024-09-09T18:10:28.0000000+00:00'
  url: https://github.com/space-wizards/space-station-14/pull/31496
- author: Boaz1111
  changes:
  - message: Pacifists can now use grapple guns.
    type: Tweak
  id: 7323
  time: '2024-09-09T19:15:32.0000000+00:00'
  url: https://github.com/space-wizards/space-station-14/pull/32014
- author: lzk228
  changes:
  - message: All bots are available for disguise with the Chameleon Ppotlight
    type: Tweak
  id: 7324
  time: '2024-09-09T19:18:01.0000000+00:00'
  url: https://github.com/space-wizards/space-station-14/pull/32006
- author: DieselMohawk
  changes:
  - message: Added Security Trooper Uniform
    type: Add
  id: 7325
  time: '2024-09-09T19:19:16.0000000+00:00'
  url: https://github.com/space-wizards/space-station-14/pull/31997
- author: qwerltaz
  changes:
  - message: Dragon ghost role now spawns outside the station.
    type: Tweak
  - message: Dragon ghost role now spawns where advertised!
    type: Fix
  id: 7326
  time: '2024-09-09T19:22:41.0000000+00:00'
  url: https://github.com/space-wizards/space-station-14/pull/31890
- author: yuitop
  changes:
  - message: Fixed some cases when surveillance camera's red light not turning off
      when needed
    type: Fix
  id: 7327
  time: '2024-09-09T19:23:57.0000000+00:00'
  url: https://github.com/space-wizards/space-station-14/pull/31831
- author: Blackern5000
  changes:
  - message: Normal and reinforced windows have been made directly upgradable using
      rods, plasma, uranium, or plasteel.
    type: Add
  - message: Reinforced plasma and uranium windows have been made tougher.
    type: Tweak
  - message: Windows have been made to correctly display their damage visuals.
    type: Fix
  - message: Reinforced plasma windows have been given the correct amount of hp and
      no longer have 12x the amount they should.
    type: Fix
  id: 7328
  time: '2024-09-09T19:26:10.0000000+00:00'
  url: https://github.com/space-wizards/space-station-14/pull/31978
- author: Cojoke-dot
  changes:
  - message: Nuclear bombs now require the Nuclear Authentification Disk to toggle
      anchor.
    type: Tweak
  id: 7329
  time: '2024-09-09T19:30:26.0000000+00:00'
  url: https://github.com/space-wizards/space-station-14/pull/29565
- author: Hreno
  changes:
  - message: Display agents' jobs in the Round End Summary window.
    type: Add
  id: 7330
  time: '2024-09-09T19:31:53.0000000+00:00'
  url: https://github.com/space-wizards/space-station-14/pull/31652
- author: deltanedas
  changes:
  - message: Adjusted the costs and production times of all electronics so they're
      more consistent with eachother.
    type: Tweak
  id: 7331
  time: '2024-09-09T19:34:18.0000000+00:00'
  url: https://github.com/space-wizards/space-station-14/pull/31524
- author: Winkarst-cpu
  changes:
  - message: Now fire axe (the flaming one), and an advanced circular saw are Syndicate
      contraband.
    type: Fix
  - message: Now encryption keys are restricted according to their department.
    type: Fix
  - message: Now ERT, Deathsquad and Central Command Official items are restricted
      to the Central Command.
    type: Fix
  - message: Now acolyte armor, a thieving beacon and the thief's undetermined toolbox
      are minor contraband.
    type: Fix
  - message: Now bladed flatcaps are not a contraband (stealth item).
    type: Fix
  - message: Now mercenary clothes, magazines, speedloaders and cartridges are contraband.
    type: Fix
  - message: Now cleanades are restricted to the Service.
    type: Fix
  - message: Now metal foam grenades are restricted to the Engineering.
    type: Fix
  - message: Now flash, smoke, and tear gas grenades are restricted to the Security.
    type: Fix
  - message: Now combat gloves are restricted to Security and Cargo.
    type: Fix
  - message: The Central Command restricted contraband group and department were added.
    type: Add
  id: 7332
  time: '2024-09-09T19:36:25.0000000+00:00'
  url: https://github.com/space-wizards/space-station-14/pull/31606
- author: themias
  changes:
  - message: Unpublished news article progress is automatically saved
    type: Tweak
  id: 7333
  time: '2024-09-09T19:38:49.0000000+00:00'
  url: https://github.com/space-wizards/space-station-14/pull/31491
- author: metalgearsloth
  changes:
  - message: Fix spawn prefs.
    type: Fix
  id: 7334
  time: '2024-09-09T19:39:16.0000000+00:00'
  url: https://github.com/space-wizards/space-station-14/pull/31892
- author: lzk228
  changes:
  - message: The captain now have special late join message.
    type: Tweak
  id: 7335
  time: '2024-09-09T19:57:37.0000000+00:00'
  url: https://github.com/space-wizards/space-station-14/pull/31991
- author: Thinbug0
  changes:
  - message: Teal gloves can now be found at the ClothesMate!
    type: Add
  id: 7336
  time: '2024-09-09T21:47:53.0000000+00:00'
  url: https://github.com/space-wizards/space-station-14/pull/31865
- author: chillyconmor
  changes:
  - message: Space Ninjas now have a new intro song.
    type: Add
  id: 7337
  time: '2024-09-09T22:12:25.0000000+00:00'
  url: https://github.com/space-wizards/space-station-14/pull/31055
- author: DieselMohawk
  changes:
  - message: Made Trooper Uniform accessible for Security Officers in loadouts
    type: Fix
  id: 7338
  time: '2024-09-09T23:59:31.0000000+00:00'
  url: https://github.com/space-wizards/space-station-14/pull/32019
- author: IProduceWidgets
  changes:
  - message: Visitors now can have the correct Id cards and PDA!
    type: Fix
  - message: ghost roles should now attempt to tell you what your antag status is
      in a popup when you join the raffle.
    type: Tweak
  - message: ERT chaplains should now be able to use bibles.
    type: Fix
  - message: Many new unknown shuttle events to make them more unique.
    type: Add
  - message: Syndicate escape pods will once again appear.
    type: Fix
  - message: Unknown Shuttle events will be much rarer.
    type: Tweak
  id: 7339
  time: '2024-09-10T06:40:00.0000000+00:00'
  url: https://github.com/space-wizards/space-station-14/pull/28098
- author: ScarKy0
  changes:
  - message: Renamed Circuit Boards to be Law Boards instead.
    type: Tweak
  id: 7340
  time: '2024-09-10T10:27:42.0000000+00:00'
  url: https://github.com/space-wizards/space-station-14/pull/31914
- author: ScarKy0
  changes:
  - message: Arrival Screens now show time again.
    type: Fix
  id: 7341
  time: '2024-09-10T19:08:22.0000000+00:00'
  url: https://github.com/space-wizards/space-station-14/pull/32037
- author: themias
  changes:
  - message: The Justice Helm can now only be crafted using a security helmet.
    type: Fix
  id: 7342
  time: '2024-09-10T19:08:37.0000000+00:00'
  url: https://github.com/space-wizards/space-station-14/pull/32042
- author: TurboTrackerss14
  changes:
  - message: Gas tank explosions ("max caps") have a reduced range on WizDen servers
      until they can be reworked into a proper game mechanic.
    type: Remove
  id: 7343
  time: '2024-09-10T22:05:12.0000000+00:00'
  url: https://github.com/space-wizards/space-station-14/pull/31437
- author: Boaz1111
  changes:
  - message: Researching Advanced Atmospherics now requires Atmospherics to be researched.
    type: Tweak
  id: 7344
  time: '2024-09-10T22:19:17.0000000+00:00'
  url: https://github.com/space-wizards/space-station-14/pull/32048
- author: DiposableCrewmember42
  changes:
  - message: Fixed Revenant ability cost checks. Revenants can no longer spam abilities
      without Essence.
    type: Fix
  id: 7345
  time: '2024-09-10T23:07:07.0000000+00:00'
  url: https://github.com/space-wizards/space-station-14/pull/32050
- author: ArtisticRoomba
  changes:
  - message: The salvage magnet circuitboard has been added to QM's locker. It can
      also be made at the circuit imprinter roundstart. NOW GET BACK TO WORK!!!
    type: Tweak
  id: 7346
  time: '2024-09-10T23:25:22.0000000+00:00'
  url: https://github.com/space-wizards/space-station-14/pull/31996
- author: Lank
  changes:
  - message: Several antagonist shuttle events have been removed.
    type: Remove
  id: 7347
  time: '2024-09-10T23:26:59.0000000+00:00'
  url: https://github.com/space-wizards/space-station-14/pull/32052
- author: Vermidia
  changes:
  - message: Borgs and other creatures that shouldn't get hurt stepping on things
      no longer get hurt stepping on things.
    type: Fix
  - message: Honkbots slip again
    type: Fix
  id: 7348
  time: '2024-09-11T02:12:08.0000000+00:00'
  url: https://github.com/space-wizards/space-station-14/pull/31011
- author: EmoGarbage404
  changes:
  - message: The mining asteroid now generates small structures full of treasure and
      equipment. Keep an eye open for them, nestled within the rock.
    type: Add
  id: 7349
  time: '2024-09-11T03:33:42.0000000+00:00'
  url: https://github.com/space-wizards/space-station-14/pull/31638
- author: SlamBamActionman
  changes:
  - message: The Station AI job is no longer affected by the Bureaucratic Event event.
    type: Fix
  id: 7350
  time: '2024-09-11T11:24:24.0000000+00:00'
  url: https://github.com/space-wizards/space-station-14/pull/32021
- author: K-Dynamic
  changes:
  - message: Reduced canister prices from 1000 to 200 spesos
    type: Tweak
  id: 7351
  time: '2024-09-11T12:53:51.0000000+00:00'
  url: https://github.com/space-wizards/space-station-14/pull/31965
- author: EmoGarbage404
  changes:
  - message: Added the hivelord! This self-replicating alien is found on the mining
      asteroid. It's core is known to have powerful healing properties.
    type: Add
  id: 7352
  time: '2024-09-11T13:52:27.0000000+00:00'
  url: https://github.com/space-wizards/space-station-14/pull/31322
- author: PeccNeck
  changes:
  - message: Fixed a bug where ore processors could not produce reinforced glass
    type: Fix
  id: 7353
  time: '2024-09-11T14:06:08.0000000+00:00'
  url: https://github.com/space-wizards/space-station-14/pull/32069
- author: Plykiya
  changes:
  - message: You can now use swords to make baseball bats.
    type: Fix
  id: 7354
  time: '2024-09-11T14:45:00.0000000+00:00'
  url: https://github.com/space-wizards/space-station-14/pull/32075
- author: Plykiya
  changes:
  - message: Banners are no longer invincible.
    type: Fix
  id: 7355
  time: '2024-09-11T15:29:23.0000000+00:00'
  url: https://github.com/space-wizards/space-station-14/pull/32077
- author: themias
  changes:
  - message: Very small amounts of heat damage no longer play the cauterization sound
      (e.g. spacing)
    type: Fix
  id: 7356
  time: '2024-09-11T16:05:54.0000000+00:00'
  url: https://github.com/space-wizards/space-station-14/pull/32080
- author: deltanedas
  changes:
  - message: Coins and Supercharged CPUs can now be recycled for rarer materials.
    type: Tweak
  id: 7357
  time: '2024-09-11T16:24:16.0000000+00:00'
  url: https://github.com/space-wizards/space-station-14/pull/31970
- author: lzk228
  changes:
  - message: Fixed forensic pad didn't care about target identity.
    type: Fix
  - message: Instead of name changing, forensic pad now will have a label with target's
      name.
    type: Tweak
  id: 7358
  time: '2024-09-12T00:52:19.0000000+00:00'
  url: https://github.com/space-wizards/space-station-14/pull/31842
- author: lzk228
  changes:
  - message: Borgs and Station AI will not receive selected in preferences traits.
    type: Tweak
  id: 7359
  time: '2024-09-12T10:36:41.0000000+00:00'
  url: https://github.com/space-wizards/space-station-14/pull/31990
- author: MrRobDemo
  changes:
  - message: Added 5% chance to make killer tomatoes a ghost role.
    type: Add
  - message: Killer tomatoes can now heal from being splashed with water, blood or
      RobustHarvest.
    type: Add
  - message: Killer tomatoes can now escape from inventory (only intelligent).
    type: Tweak
  id: 7360
  time: '2024-09-12T12:51:41.0000000+00:00'
  url: https://github.com/space-wizards/space-station-14/pull/31932
- author: ScarKy0
  changes:
  - message: Station AI now has a comms console ability.
    type: Add
  - message: Station AI abilities now have a default order.
    type: Tweak
  id: 7361
  time: '2024-09-12T15:28:54.0000000+00:00'
  url: https://github.com/space-wizards/space-station-14/pull/31852
- author: themias
  changes:
  - message: Fixed medical PDAs sometimes toggling their lights while scanning
    type: Fix
  id: 7362
  time: '2024-09-13T13:59:19.0000000+00:00'
  url: https://github.com/space-wizards/space-station-14/pull/32091
- author: Gorox221
  changes:
  - message: Mech pilots receive a warning before they are ejected from the mech.
    type: Tweak
  - message: Now, when removing the pilot of the mech, you need to not move.
    type: Fix
  id: 7363
  time: '2024-09-13T14:01:26.0000000+00:00'
  url: https://github.com/space-wizards/space-station-14/pull/31649
- author: slarticodefast
  changes:
  - message: Extradimensional orange, holymelon, meatwheat and world peas plant mutations
      have been added. Obtain them by mutating oranges, watermelons, wheat and laughin'
      peas respectively.
    type: Add
  id: 7364
  time: '2024-09-13T14:02:54.0000000+00:00'
  url: https://github.com/space-wizards/space-station-14/pull/27624
- author: ShadowCommander
  changes:
  - message: Fixed PDA sometimes showing uplink and music buttons when the PDA was
      not able to use them.
    type: Fix
  id: 7365
  time: '2024-09-13T14:19:32.0000000+00:00'
  url: https://github.com/space-wizards/space-station-14/pull/28373
- author: Dezzzix
  changes:
  - message: Now you can wear a hood in void cloak
    type: Add
  id: 7366
  time: '2024-09-13T15:02:45.0000000+00:00'
  url: https://github.com/space-wizards/space-station-14/pull/31061
- author: PJB3005
  changes:
  - message: Fixed some powered machines working when unpowered if the panel is open.
    type: Fix
  id: 7367
  time: '2024-09-13T23:58:54.0000000+00:00'
  url: https://github.com/space-wizards/space-station-14/pull/32135
- author: qwerltaz
  changes:
  - message: The RCD can now place grilles and windows under shutters and cables under
      doors.
    type: Fix
  id: 7368
  time: '2024-09-14T01:53:14.0000000+00:00'
  url: https://github.com/space-wizards/space-station-14/pull/32102
- author: SlamBamActionman
  changes:
  - message: Briefcases can now be used as melee weapons.
    type: Add
  id: 7369
  time: '2024-09-14T13:09:43.0000000+00:00'
  url: https://github.com/space-wizards/space-station-14/pull/32063
- author: Just_Art
  changes:
  - message: Added a head gauze to customization.
    type: Add
  id: 7370
  time: '2024-09-14T14:55:13.0000000+00:00'
  url: https://github.com/space-wizards/space-station-14/pull/30852
- author: deltanedas
  changes:
  - message: Fixed security's helmets not having any protection.
    type: Fix
  id: 7371
  time: '2024-09-14T15:56:57.0000000+00:00'
  url: https://github.com/space-wizards/space-station-14/pull/32152
- author: eoineoineoin
  changes:
  - message: Ghosts can now read books.
    type: Add
  id: 7372
  time: '2024-09-14T16:28:33.0000000+00:00'
  url: https://github.com/space-wizards/space-station-14/pull/32151
- author: Errant
  changes:
  - message: Lone Ops nukies now spawn with the appropriate species-specific survival
      gear.
    type: Fix
  id: 7373
  time: '2024-09-14T16:34:01.0000000+00:00'
  url: https://github.com/space-wizards/space-station-14/pull/31641
- author: Plykiya
  changes:
  - message: The vent spawn event now has a chance to spawn snakes.
    type: Add
  id: 7374
  time: '2024-09-14T17:19:32.0000000+00:00'
  url: https://github.com/space-wizards/space-station-14/pull/32070
- author: lzk228
  changes:
  - message: Command intercom now reinforced the same way as the security one.
    type: Tweak
  id: 7375
  time: '2024-09-14T20:40:38.0000000+00:00'
  url: https://github.com/space-wizards/space-station-14/pull/32169
- author: de0rix
  changes:
  - message: Animals in critical state now all have proper sprites.
    type: Fix
  id: 7376
  time: '2024-09-15T01:53:58.0000000+00:00'
  url: https://github.com/space-wizards/space-station-14/pull/32175
- author: notafet
  changes:
  - message: Pressure and volume pumps now require power to operate.
    type: Tweak
  id: 7377
  time: '2024-09-15T01:58:10.0000000+00:00'
  url: https://github.com/space-wizards/space-station-14/pull/28995
- author: deltanedas
  changes:
  - message: Holoparasites can no longer be summoned from inside containers.
    type: Tweak
  id: 7378
  time: '2024-09-15T19:04:32.0000000+00:00'
  url: https://github.com/space-wizards/space-station-14/pull/32068
- author: BackeTako
  changes:
  - message: Added French and Spanish speech traits.
    type: Add
  id: 7379
  time: '2024-09-15T20:03:15.0000000+00:00'
  url: https://github.com/space-wizards/space-station-14/pull/30966
- author: Plykiya
  changes:
  - message: Meteors break through less walls now.
    type: Tweak
  id: 7380
  time: '2024-09-15T20:04:37.0000000+00:00'
  url: https://github.com/space-wizards/space-station-14/pull/32109
- author: drakewill-CRL
  changes:
  - message: Produce harvested from sentient plants are no longer sentient themselves.
    type: Fix
  id: 7381
  time: '2024-09-16T00:04:45.0000000+00:00'
  url: https://github.com/space-wizards/space-station-14/pull/32192
- author: DrSmugleaf
  changes:
  - message: Fixed examine sometimes flickering and closing until you examine something
      around you.
    type: Fix
  id: 7382
  time: '2024-09-16T08:51:54.0000000+00:00'
  url: https://github.com/space-wizards/space-station-14/pull/32205
- author: ArtisticRoomba
  changes:
  - message: The Bruise-O-Mat alcohol vendor has been added to the nukie outpost,
      for all your pre-op drinking needs. Seems to have developed a witty personality,
      too...
    type: Add
  id: 7383
  time: '2024-09-16T08:59:00.0000000+00:00'
  url: https://github.com/space-wizards/space-station-14/pull/32107
- author: ArtisticRoomba
  changes:
  - message: The binary translator key in the syndie uplink is now correctly marked
      as syndicate contraband.
    type: Tweak
  id: 7384
  time: '2024-09-16T10:01:49.0000000+00:00'
  url: https://github.com/space-wizards/space-station-14/pull/32193
- author: MissKay1994
  changes:
  - message: Lizards are now poisoned by hot chocolate
    type: Fix
  id: 7385
  time: '2024-09-16T12:45:15.0000000+00:00'
  url: https://github.com/space-wizards/space-station-14/pull/32147
- author: Alice Liddel
  changes:
  - message: Crayon charges increased from 15 to 25
    type: Add
  id: 7386
  time: '2024-09-17T00:35:57.0000000+00:00'
  url: https://github.com/space-wizards/space-station-14/pull/32061
- author: TheShuEd
  changes:
  - message: Anomalous infections added! People can now be infected by anomalies!
      This allows you to use abnormal abilities, but can easily kill the host. To
      cure them, bombard them with containment particles, because if the anomaly inside
      them explodes, their bodies will be gibbed....
    type: Add
  - message: Flesh anomaly resprite
    type: Tweak
  - message: anomalies now disconnect from the anomaly synchronizer if they are too
      far away from it.
    type: Fix
  id: 7387
  time: '2024-09-17T09:49:19.0000000+00:00'
  url: https://github.com/space-wizards/space-station-14/pull/31876
- author: TheShuEd
  changes:
  - message: fix Tech anomaly loud sounds and superfast flickering
    type: Fix
  id: 7388
  time: '2024-09-17T16:05:38.0000000+00:00'
  url: https://github.com/space-wizards/space-station-14/pull/32245
- author: drakewill-CRL
  changes:
  - message: Fixed plant mutations carrying over to other plants and future rounds.
    type: Fix
  id: 7389
  time: '2024-09-17T19:45:42.0000000+00:00'
  url: https://github.com/space-wizards/space-station-14/pull/32257
- author: Moomoobeef
  changes:
  - message: Added more names to the pool of names the AI can have.
    type: Add
  id: 7390
  time: '2024-09-17T22:09:55.0000000+00:00'
  url: https://github.com/space-wizards/space-station-14/pull/31951
- author: Calecute
  changes:
  - message: Corrected cake batter recipe in guidebook
    type: Fix
  id: 7391
  time: '2024-09-18T15:15:34.0000000+00:00'
  url: https://github.com/space-wizards/space-station-14/pull/32276
- author: Beck Thompson
  changes:
  - message: Recycler no longer allows basic materials to be inserted into it.
    type: Fix
  id: 7392
  time: '2024-09-18T21:58:59.0000000+00:00'
  url: https://github.com/space-wizards/space-station-14/pull/32144
- author: deltanedas
  changes:
  - message: Epinephrine now adds Adrenaline, because it is.
    type: Tweak
  id: 7393
  time: '2024-09-18T23:00:48.0000000+00:00'
  url: https://github.com/space-wizards/space-station-14/pull/32076
- author: ShadowCommander
  changes:
  - message: Fixed clicking on chairs and beds with an entity buckled to them not
      unbuckling them.
    type: Fix
  id: 7394
  time: '2024-09-18T23:55:26.0000000+00:00'
  url: https://github.com/space-wizards/space-station-14/pull/29998
- author: Winkarst-cpu
  changes:
  - message: Now fire leaves burn marks on the tiles that were affected by it.
    type: Add
  id: 7395
  time: '2024-09-19T00:23:50.0000000+00:00'
  url: https://github.com/space-wizards/space-station-14/pull/31939
- author: ArchRBX
  changes:
  - message: Mass scanners and shuttle consoles now display coordinates beneath IFF
      labels
    type: Add
  - message: IFF labels that are beyond the viewport extents maintain their heading
      and don't hug corners
    type: Fix
  id: 7396
  time: '2024-09-19T01:25:47.0000000+00:00'
  url: https://github.com/space-wizards/space-station-14/pull/31501
- author: coffeeware
  changes:
  - message: a powered TEG won't produce infinite power when destroyed
    type: Fix
  id: 7397
  time: '2024-09-19T02:15:44.0000000+00:00'
  url: https://github.com/space-wizards/space-station-14/pull/29972
- author: Boaz1111
  changes:
  - message: Added plasma and uranium arrows.
    type: Add
  id: 7398
  time: '2024-09-19T08:41:24.0000000+00:00'
  url: https://github.com/space-wizards/space-station-14/pull/31241
- author: Ertanic
  changes:
  - message: Wanted list program and its cartridge.
    type: Add
  - message: The cartridge has been added to the HOS locker.
    type: Add
  - message: Added target to thief on wanted list cartridge.
    type: Add
  id: 7399
  time: '2024-09-19T10:22:02.0000000+00:00'
  url: https://github.com/space-wizards/space-station-14/pull/31223
- author: Errant
  changes:
  - message: Crew monitor list can now be filtered by name and job.
    type: Add
  id: 7400
  time: '2024-09-19T10:23:45.0000000+00:00'
  url: https://github.com/space-wizards/space-station-14/pull/31659
- author: deltanedas
  changes:
  - message: Removed the flare blueprint from salvage, it's now unlocked roundstart
      in autolathes.
    type: Remove
  id: 7401
  time: '2024-09-19T13:45:04.0000000+00:00'
  url: https://github.com/space-wizards/space-station-14/pull/32303
- author: deltanedas
  changes:
  - message: Increased the thieving beacon's range to 2 tiles.
    type: Tweak
  id: 7402
  time: '2024-09-19T13:55:31.0000000+00:00'
  url: https://github.com/space-wizards/space-station-14/pull/31340
- author: Winkarst-cpu
  changes:
  - message: The first editable line in the dialog window now grabs the keyboard focus
      once it's open.
    type: Fix
  id: 7403
  time: '2024-09-19T14:01:54.0000000+00:00'
  url: https://github.com/space-wizards/space-station-14/pull/31294
- author: Plykiya
  changes:
  - message: You can now transfer someone from a rollerbed to a bed directly.
    type: Tweak
  id: 7404
  time: '2024-09-19T14:08:33.0000000+00:00'
  url: https://github.com/space-wizards/space-station-14/pull/32089
- author: SaphireLattice
  changes:
  - message: Fland now has public glass airlocks sectioning the hallway.
    type: Fix
  id: 7405
  time: '2024-09-19T19:17:19.0000000+00:00'
  url: https://github.com/space-wizards/space-station-14/pull/32264
- author: Plykiya
  changes:
  - message: Cockroaches and mothroaches can no longer damage things with their bites.
    type: Tweak
  id: 7406
  time: '2024-09-19T22:15:45.0000000+00:00'
  url: https://github.com/space-wizards/space-station-14/pull/32221
- author: PopGamer46
  changes:
  - message: The rat king's rats now follow you instead of idling when there is no
      one to attack during the CheeseEm order
    type: Tweak
  id: 7407
  time: '2024-09-19T23:27:23.0000000+00:00'
  url: https://github.com/space-wizards/space-station-14/pull/32181
- author: JIPDawg
  changes:
  - message: Small Hydraulic clamp now correctly consumes 2% battery instead of recharging
      the battery by 2%
    type: Fix
  id: 7408
  time: '2024-09-20T04:09:01.0000000+00:00'
  url: https://github.com/space-wizards/space-station-14/pull/32320
- author: clinux
  changes:
  - message: Added the psychologist's stamp. Prescribe treatments for your less mentally
      sane crew!
    type: Add
  id: 7409
  time: '2024-09-20T14:42:57.0000000+00:00'
  url: https://github.com/space-wizards/space-station-14/pull/31881
- author: saga3152
  changes:
  - message: You can now make vodka and soda water.
    type: Add
  id: 7410
  time: '2024-09-20T22:27:41.0000000+00:00'
  url: https://github.com/space-wizards/space-station-14/pull/32252
- author: goet
  changes:
  - message: Hides character sprite in health analyzer window if the scan becomes
      inactive.
    type: Fix
  id: 7411
  time: '2024-09-21T05:54:48.0000000+00:00'
  url: https://github.com/space-wizards/space-station-14/pull/31879
- author: TGRCDev
  changes:
  - message: Station maps now have a directory for finding specific departments and
      areas.
    type: Add
  id: 7412
  time: '2024-09-21T07:33:22.0000000+00:00'
  url: https://github.com/space-wizards/space-station-14/pull/31156
- author: TheShuEd
  changes:
  - message: Cores from floral anomalies are now seeds for hydroponics!
    type: Add
  id: 7413
  time: '2024-09-21T19:54:56.0000000+00:00'
  url: https://github.com/space-wizards/space-station-14/pull/31987
- author: Plykiya
  changes:
  - message: The rat king is now capable of butchering things, like animals.
    type: Add
  id: 7414
  time: '2024-09-21T23:21:52.0000000+00:00'
  url: https://github.com/space-wizards/space-station-14/pull/32232
- author: AsnDen
  changes:
  - message: Now AI is able to use news manager console that is far away from its
      core.
    type: Fix
  id: 7415
  time: '2024-09-22T08:20:49.0000000+00:00'
  url: https://github.com/space-wizards/space-station-14/pull/32334
- author: metalgearsloth
  changes:
  - message: Fix unbuckling mispredicting.
    type: Fix
  - message: Aligned buckle range with interaction range.
    type: Tweak
  id: 7416
  time: '2024-09-22T08:21:41.0000000+00:00'
  url: https://github.com/space-wizards/space-station-14/pull/32370
- author: ravage123321
  changes:
  - message: You can make a holy helmet from holymelons!
    type: Add
  id: 7417
  time: '2024-09-22T10:33:08.0000000+00:00'
  url: https://github.com/space-wizards/space-station-14/pull/32272
- author: saga3152
  changes:
  - message: Citrus plants can now be mutated into each other.
    type: Add
  id: 7418
  time: '2024-09-22T15:15:12.0000000+00:00'
  url: https://github.com/space-wizards/space-station-14/pull/32306
- author: PotentiallyTom
  changes:
  - message: Vent pressure lockout can be temporarily disabled with a screwdriver
    type: Tweak
  id: 7419
  time: '2024-09-22T19:59:56.0000000+00:00'
  url: https://github.com/space-wizards/space-station-14/pull/31050
- author: metalgearsloth
  changes:
  - message: You can examine entities inside of your own container again.
    type: Fix
  id: 7420
  time: '2024-09-23T04:55:31.0000000+00:00'
  url: https://github.com/space-wizards/space-station-14/pull/32267
- author: Cojoke-dot
  changes:
  - message: L6 Saw now fits in the suit slot
    type: Tweak
  - message: L6 Saw is now a 5x4 item
    type: Tweak
  id: 7421
  time: '2024-09-23T06:48:58.0000000+00:00'
  url: https://github.com/space-wizards/space-station-14/pull/30525
- author: ElectroJr
  changes:
  - message: Entities within the same container as the player only appear in the context
      menu when clicking near the container.
    type: Fix
  id: 7422
  time: '2024-09-23T07:28:42.0000000+00:00'
  url: https://github.com/space-wizards/space-station-14/pull/32395
- author: Errant
  changes:
  - message: Computers now have a maintenance panel with a Power and AI wire (if AI-connected).
    type: Tweak
  - message: Computer deconstruction now begins with the crowbar, not the screwdriver.
    type: Tweak
  id: 7423
  time: '2024-09-23T10:51:48.0000000+00:00'
  url: https://github.com/space-wizards/space-station-14/pull/32273
- author: lzk228
  changes:
  - message: Guidebook books now do damage like default writeable books.
    type: Fix
  id: 7424
  time: '2024-09-23T11:12:23.0000000+00:00'
  url: https://github.com/space-wizards/space-station-14/pull/32403
- author: Jophire
  changes:
  - message: VIM mech now can open maintenance doors!
    type: Add
  id: 7425
  time: '2024-09-23T13:08:11.0000000+00:00'
  url: https://github.com/space-wizards/space-station-14/pull/32302
- author: lzk228
  changes:
  - message: Cadet PDA now has wanted list cartridge preinstalled.
    type: Fix
  id: 7426
  time: '2024-09-23T21:49:34.0000000+00:00'
  url: https://github.com/space-wizards/space-station-14/pull/32399
- author: Vasilis
  changes:
  - message: Removed the age requirement for command jobs.
    type: Tweak
  id: 7427
  time: '2024-09-24T00:31:08.0000000+00:00'
  url: https://github.com/space-wizards/space-station-14/pull/32340
- author: whatston3
  changes:
  - message: Area insert items can pick up single item sets when clicking on the floor.
    type: Fix
  id: 7428
  time: '2024-09-24T14:23:48.0000000+00:00'
  url: https://github.com/space-wizards/space-station-14/pull/32153
- author: LordEclipse
  changes:
  - message: The Antimov Law Board is now available in both the Traitor and Nuclear
      Operative Uplinks, 14 and 24 TC respectively.
    type: Add
  id: 7429
  time: '2024-09-24T15:06:59.0000000+00:00'
  url: https://github.com/space-wizards/space-station-14/pull/31916
- author: lzk228
  changes:
  - message: Freezer electronics added to autolathe, with which you can craft locker
      freezer or crate freezer.
    type: Add
  id: 7430
  time: '2024-09-24T15:19:40.0000000+00:00'
  url: https://github.com/space-wizards/space-station-14/pull/32277
- author: MilonPL
  changes:
  - message: Paper will no longer stay on fire indefinitely.
    type: Fix
  id: 7431
  time: '2024-09-24T15:48:32.0000000+00:00'
  url: https://github.com/space-wizards/space-station-14/pull/32412
- author: ArchRBX
  changes:
  - message: The AstroNav PDA cartridge has now been added, which turns your PDA into
      a handheld GPS
    type: Add
  - message: The AstroNav cartridge has been added to the QM locker, and comes preinstalled
      on salvage PDA's
    type: Add
  id: 7432
  time: '2024-09-24T17:02:52.0000000+00:00'
  url: https://github.com/space-wizards/space-station-14/pull/32194
- author: PJB3005
  changes:
  - message: Fixed some people's preferences taking ages to load, hopefully.
    type: Fix
  id: 7433
  time: '2024-09-24T20:43:02.0000000+00:00'
  url: https://github.com/space-wizards/space-station-14/pull/32434
- author: Moomoobeef
  changes:
  - message: Most papers are no longer considered trash.
    type: Tweak
  id: 7434
  time: '2024-09-24T21:58:46.0000000+00:00'
  url: https://github.com/space-wizards/space-station-14/pull/32343
- author: goet
  changes:
  - message: Vending machines can be hacked again.
    type: Fix
  id: 7435
  time: '2024-09-25T05:21:24.0000000+00:00'
  url: https://github.com/space-wizards/space-station-14/pull/32431
- author: themias
  changes:
  - message: Agent ID card can now only copy access within interaction range.
    type: Fix
  id: 7436
  time: '2024-09-25T15:41:34.0000000+00:00'
  url: https://github.com/space-wizards/space-station-14/pull/32445
- author: Myra
  changes:
  - message: Silicon with no laws will not have binary channel access.
    type: Remove
  id: 7437
  time: '2024-09-25T16:49:43.0000000+00:00'
  url: https://github.com/space-wizards/space-station-14/pull/32385
- author: august-sun
  changes:
  - message: Rolling pins are now craftable.
    type: Tweak
  id: 7438
  time: '2024-09-25T17:27:30.0000000+00:00'
  url: https://github.com/space-wizards/space-station-14/pull/32285
- author: BramvanZijp
  changes:
  - message: Fixed an issue that caused Doctors Delight to metabolize twice the normal
      speed, which also halved its effectiveness.
    type: Fix
  id: 7439
  time: '2024-09-25T17:39:49.0000000+00:00'
  url: https://github.com/space-wizards/space-station-14/pull/32297
- author: Ilya246
  changes:
  - message: Atmos gas sell prices significantly lowered.
    type: Tweak
  - message: Frezon now consumes significantly more tritium to produce.
    type: Tweak
  id: 7440
  time: '2024-09-26T12:46:17.0000000+00:00'
  url: https://github.com/space-wizards/space-station-14/pull/32407<|MERGE_RESOLUTION|>--- conflicted
+++ resolved
@@ -1,15 +1,4 @@
-<<<<<<< HEAD
 Entries:
-- author: Ghagliiarghii
-  changes:
-  - message: Nuclear Operatives' Reinforcements now have a PDA!
-    type: Tweak
-  id: 6940
-  time: '2024-07-20T02:59:31.0000000+00:00'
-  url: https://github.com/space-wizards/space-station-14/pull/28088
-=======
-﻿Entries:
->>>>>>> 4491550a
 - author: Plykiya
   changes:
   - message: Chameleon scarves now work again.
