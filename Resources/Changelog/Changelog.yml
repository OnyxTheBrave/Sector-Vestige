--- conflicted
+++ resolved
@@ -1,69 +1,4 @@
-<<<<<<< HEAD
 Entries:
-- author: jonathanargo
-  changes:
-  - message: Muskets are now wieldable.
-    type: Tweak
-  id: 6905
-  time: '2024-07-12T09:16:21.0000000+00:00'
-  url: https://github.com/space-wizards/space-station-14/pull/29910
-- author: themias
-  changes:
-  - message: Notice boards can now be built on walls
-    type: Fix
-  id: 6906
-  time: '2024-07-12T09:18:32.0000000+00:00'
-  url: https://github.com/space-wizards/space-station-14/pull/29851
-- author: slarticodefast
-  changes:
-  - message: Stun batons, stun prods and banana cream pies now fly like other throwing
-      weapons when thrown.
-    type: Fix
-  id: 6907
-  time: '2024-07-12T09:19:24.0000000+00:00'
-  url: https://github.com/space-wizards/space-station-14/pull/29883
-- author: Plykiya
-  changes:
-  - message: Dropping an item while in a container now places the item in the container.
-    type: Fix
-  id: 6908
-  time: '2024-07-12T09:24:08.0000000+00:00'
-  url: https://github.com/space-wizards/space-station-14/pull/29900
-- author: coffeeware, slarticodefast
-  changes:
-  - message: Fixed items thrown very fast not being in the air. In particular this
-      fixes the pneumatic cannon.
-    type: Fix
-  - message: Buffed base hand throwing speed by 10% to be more similar to before the
-      recent throwing changes.
-    type: Tweak
-  id: 6909
-  time: '2024-07-12T10:32:47.0000000+00:00'
-  url: https://github.com/space-wizards/space-station-14/pull/29935
-- author: themias
-  changes:
-  - message: Timers can now be deconstructed
-    type: Fix
-  id: 6910
-  time: '2024-07-12T11:38:59.0000000+00:00'
-  url: https://github.com/space-wizards/space-station-14/pull/29917
-- author: jonathanargo
-  changes:
-  - message: Hard hat icon sprites are now centered correctly.
-    type: Fix
-  id: 6911
-  time: '2024-07-12T15:00:40.0000000+00:00'
-  url: https://github.com/space-wizards/space-station-14/pull/29953
-- author: lzk228
-  changes:
-  - message: Secure windoors now use reinforced glass damage modifier.
-    type: Fix
-  id: 6912
-  time: '2024-07-13T04:03:16.0000000+00:00'
-  url: https://github.com/space-wizards/space-station-14/pull/29941
-=======
-﻿Entries:
->>>>>>> 3cc7fd40
 - author: Tayrtahn
   changes:
   - message: Antag objective total difficulty is now properly capped.
