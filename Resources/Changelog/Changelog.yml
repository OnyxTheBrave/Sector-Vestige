--- conflicted
+++ resolved
@@ -1,113 +1,4 @@
-<<<<<<< HEAD
 Entries:
-- author: Floofi
-  changes:
-  - message: Added lemon juice to the Boozemat!
-    type: Add
-  id: 6808
-  time: '2024-06-22T23:46:19.0000000+00:00'
-  url: https://github.com/space-wizards/space-station-14/pull/27465
-- author: Cojoke-dot
-  changes:
-  - message: You can now put hats on Medibots
-    type: Add
-  id: 6809
-  time: '2024-06-23T00:28:20.0000000+00:00'
-  url: https://github.com/space-wizards/space-station-14/pull/28584
-- author: WarMechanic
-  changes:
-  - message: The TEG now powers itself once started.
-    type: Tweak
-  id: 6810
-  time: '2024-06-23T01:46:31.0000000+00:00'
-  url: https://github.com/space-wizards/space-station-14/pull/29072
-- author: eoineoineoin
-  changes:
-  - message: Hand labelers can now apply labels to buttons, switches, and levers
-    type: Tweak
-  id: 6811
-  time: '2024-06-23T14:52:30.0000000+00:00'
-  url: https://github.com/space-wizards/space-station-14/pull/29378
-- author: Tayrtahn
-  changes:
-  - message: Jugs in the ChemVend are labeled again.
-    type: Fix
-  id: 6812
-  time: '2024-06-23T17:31:34.0000000+00:00'
-  url: https://github.com/space-wizards/space-station-14/pull/29178
-- author: DrEnzyme
-  changes:
-  - message: Add bagels and poppy seed bagels.
-    type: Add
-  id: 6813
-  time: '2024-06-23T19:33:12.0000000+00:00'
-  url: https://github.com/space-wizards/space-station-14/pull/24799
-- author: PJB3005
-  changes:
-  - message: Ghosts can now examine details on objects from any range.
-    type: Tweak
-  id: 6814
-  time: '2024-06-24T15:36:53.0000000+00:00'
-  url: https://github.com/space-wizards/space-station-14/pull/29404
-- author: Emisse
-  changes:
-  - message: atmos, elite syndie, and deathsquad hardsuits are now the only fireproof
-      suits
-    type: Tweak
-  id: 6815
-  time: '2024-06-24T22:03:05.0000000+00:00'
-  url: https://github.com/space-wizards/space-station-14/pull/29416
-- author: Bhijn and Myr
-  changes:
-  - message: The colors of the LEDs on the heater and freezer thermomachines has been
-      changed from red/green (respectively) to orange/cyan (respectively). In laymen's
-      terms, this makes thermomachines far more reasonably differentiable for those
-      with colorblindness.
-    type: Tweak
-  id: 6816
-  time: '2024-06-24T22:40:20.0000000+00:00'
-  url: https://github.com/space-wizards/space-station-14/pull/29397
-- author: Elysium206
-  changes:
-  - message: Increased Security Riot shields durability significantly and makes actively
-      blocking better
-    type: Tweak
-  id: 6817
-  time: '2024-06-25T03:56:46.0000000+00:00'
-  url: https://github.com/space-wizards/space-station-14/pull/29239
-- author: Tayrtahn
-  changes:
-  - message: Fixed space ninja's starting with their internals disabled.
-    type: Fix
-  id: 6818
-  time: '2024-06-25T06:28:48.0000000+00:00'
-  url: https://github.com/space-wizards/space-station-14/pull/29213
-- author: PJB3005
-  changes:
-  - message: Low pressure damage now does only 1/4th as much damage. This is a band-aid
-      until better mechanics exists for the crew to deal with breaches of various
-      kinds.
-    type: Remove
-  id: 6819
-  time: '2024-06-26T00:48:26.0000000+00:00'
-  url: https://github.com/space-wizards/space-station-14/pull/29478
-- author: lzk228
-  changes:
-  - message: Blood now has less satiation.
-    type: Tweak
-  id: 6820
-  time: '2024-06-26T02:27:11.0000000+00:00'
-  url: https://github.com/space-wizards/space-station-14/pull/29433
-- author: Veritable-Calamity
-  changes:
-  - message: Moldy food can now be collected in the Janitors' trash bags.
-    type: Fix
-  id: 6821
-  time: '2024-06-26T03:26:59.0000000+00:00'
-  url: https://github.com/space-wizards/space-station-14/pull/29380
-=======
-﻿Entries:
->>>>>>> 3b2fc546
 - author: Plykiya
   changes:
   - message: You can now interact with magic mirrors.
