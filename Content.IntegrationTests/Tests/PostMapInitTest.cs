--- conflicted
+++ resolved
@@ -40,12 +40,10 @@
         private static readonly string[] Grids =
         {
             "/Maps/centcomm.yml",
-<<<<<<< HEAD
             "/Maps/_Harmony/centcomm.yml", // Harmony CC version
             "/Maps/Shuttles/cargo.yml",
             "/Maps/Shuttles/emergency.yml",
             "/Maps/Shuttles/infiltrator.yml",
-=======
             AdminTestArenaSystem.ArenaMapPath
         };
 
@@ -60,7 +58,6 @@
             "/Maps/Shuttles/ShuttleEvent/honki.yml", // Contains golden honker, clown's rubber stamp
             "/Maps/Shuttles/ShuttleEvent/instigator.yml", // Contains EXP-320g "Friendship"
             "/Maps/Shuttles/ShuttleEvent/syndie_evacpod.yml", // Contains syndicate rubber stamp
->>>>>>> ceff2bea
         };
 
         private static readonly string[] GameMaps =
