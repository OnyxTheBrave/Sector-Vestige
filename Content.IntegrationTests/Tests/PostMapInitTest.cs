--- conflicted
+++ resolved
@@ -57,17 +57,9 @@
             "/Maps/_LateStation/akatsumi.yml", //LateStation map - Contains a billion illegal things.
             "/Maps/_LateStation/Sierra.yml", //LateStation map - Contains handheld crew monitor
             "/Maps/_Harmony/Nonstations/listening-outpost.yml", // Harmony - Contains a billion illegal things
-<<<<<<< HEAD
             "/Maps/_LateStation/shuttles/avenger.yml", // Latestation shuttle - Contains shuttle weaponry.
             "/Maps/_LateStation/shuttles/jail.yml", // Latestation jail outpost - Contains a ton of contraband.
             "/Maps/_LateStation/shuttles/salvador.yml", // Latestation shuttle - Contains shuttle armament.
-            "/Maps/_Harmony/Shuttles/ERT-chaplain-medium.yml", // Harmony - Contains centcomm folders.
-            "/Maps/_Harmony/Shuttles/syndicate-diplomacy.yml", // Harmony - Contains syndicate rubber stamp.
-            "/Maps/_Harmony/Shuttles/syndicate-dropship.yml", // Harmony - Contains syndicate rubber stamp.
-            "/Maps/_Harmony/Shuttles/syndicate-paramedic.yml", // Harmony - Contains syndicate rubber stamp.
-            "/Maps/_Harmony/Shuttles/WizDen-ERT-Shuttles/ERT-Small-Deathsquad.yml", // Harmony - Contains handheld crew monitor.
-=======
->>>>>>> b0d54bbf
             "/Maps/bagel.yml", // Contains mime's rubber stamp --> Either fix this, remove the category, or remove this comment if intentional.
             "/Maps/gate.yml", // Contains positronic brain and LSE-1200c "Perforator"
             "/Maps/meta.yml", // Contains warden's rubber stamp
