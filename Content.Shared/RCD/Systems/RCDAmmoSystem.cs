using Content.Shared.Charges.Components;
using Content.Shared.Charges.Systems;
using Content.Shared.Examine;
using Content.Shared.FixedPoint;
using Content.Shared.Interaction;
using Content.Shared.Popups;
using Content.Shared.RCD.Components;
using Robust.Shared.Timing;

namespace Content.Shared.RCD.Systems;

public sealed class RCDAmmoSystem : EntitySystem
{
    [Dependency] private readonly SharedChargesSystem _sharedCharges = default!;
    [Dependency] private readonly SharedPopupSystem _popup = default!;
    [Dependency] private readonly IGameTiming _timing = default!;

    public override void Initialize()
    {
        base.Initialize();

        SubscribeLocalEvent<RCDAmmoComponent, ExaminedEvent>(OnExamine);
        SubscribeLocalEvent<RCDAmmoComponent, AfterInteractEvent>(OnAfterInteract);
    }

    private void OnExamine(EntityUid uid, RCDAmmoComponent comp, ExaminedEvent args)
    {
        if (!args.IsInDetailsRange)
            return;

        var examineMessage = Loc.GetString("rcd-ammo-component-on-examine", ("charges", comp.Charges));
        args.PushText(examineMessage);
    }

    private void OnAfterInteract(EntityUid uid, RCDAmmoComponent comp, AfterInteractEvent args)
    {
        if (args.Handled || !args.CanReach || !_timing.IsFirstTimePredicted)
            return;

        if (args.Target is not { Valid: true } target ||
            !HasComp<RCDComponent>(target) ||
            !TryComp<LimitedChargesComponent>(target, out var charges))
            return;

        var current = _sharedCharges.GetCurrentCharges((target, charges));
        var user = args.User;
        args.Handled = true;
<<<<<<< HEAD
        var count = FixedPoint2.Min(charges.MaxCharges - charges.Charges,comp.Charges);
=======
        var count = Math.Min(charges.MaxCharges - current, comp.Charges);
>>>>>>> 0e586e3f
        if (count <= 0)
        {
            _popup.PopupClient(Loc.GetString("rcd-ammo-component-after-interact-full"), target, user);
            return;
        }

        _popup.PopupClient(Loc.GetString("rcd-ammo-component-after-interact-refilled"), target, user);
        _sharedCharges.AddCharges(target, count);
        comp.Charges -= count;
        Dirty(uid, comp);

        // prevent having useless ammo with 0 charges
        if (comp.Charges <= 0)
            QueueDel(uid);
    }
}<|MERGE_RESOLUTION|>--- conflicted
+++ resolved
@@ -45,11 +45,7 @@
         var current = _sharedCharges.GetCurrentCharges((target, charges));
         var user = args.User;
         args.Handled = true;
-<<<<<<< HEAD
-        var count = FixedPoint2.Min(charges.MaxCharges - charges.Charges,comp.Charges);
-=======
         var count = Math.Min(charges.MaxCharges - current, comp.Charges);
->>>>>>> 0e586e3f
         if (count <= 0)
         {
             _popup.PopupClient(Loc.GetString("rcd-ammo-component-after-interact-full"), target, user);
