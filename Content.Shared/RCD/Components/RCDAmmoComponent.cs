using Content.Shared.FixedPoint;
using Content.Shared.RCD.Systems;
using Robust.Shared.GameStates;

namespace Content.Shared.RCD.Components;

[RegisterComponent, NetworkedComponent, AutoGenerateComponentState]
[Access(typeof(RCDAmmoSystem))]
public sealed partial class RCDAmmoComponent : Component
{
    /// <summary>
    /// How many charges are contained in this ammo cartridge.
    /// Can be partially transferred into an RCD, until it is empty then it gets deleted.
    /// </summary>
<<<<<<< HEAD
    [DataField("charges"), ViewVariables(VVAccess.ReadWrite), AutoNetworkedField]
    public FixedPoint2 Charges = 30;
=======
    [DataField, AutoNetworkedField]
    public int Charges = 30;
>>>>>>> 0e586e3f
}<|MERGE_RESOLUTION|>--- conflicted
+++ resolved
@@ -12,11 +12,6 @@
     /// How many charges are contained in this ammo cartridge.
     /// Can be partially transferred into an RCD, until it is empty then it gets deleted.
     /// </summary>
-<<<<<<< HEAD
-    [DataField("charges"), ViewVariables(VVAccess.ReadWrite), AutoNetworkedField]
-    public FixedPoint2 Charges = 30;
-=======
     [DataField, AutoNetworkedField]
     public int Charges = 30;
->>>>>>> 0e586e3f
 }