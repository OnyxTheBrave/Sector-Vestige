using Content.Shared.RCD.Systems;
using Robust.Shared.Audio;
using Robust.Shared.GameStates;
using Robust.Shared.Physics;
using Robust.Shared.Prototypes;

namespace Content.Shared.RCD.Components;

/// <summary>
/// Main component for the RCD
/// Optionally uses LimitedChargesComponent.
/// Charges can be refilled with RCD ammo
/// </summary>
[RegisterComponent, NetworkedComponent, AutoGenerateComponentState]
[Access(typeof(RCDSystem))]
public sealed partial class RCDComponent : Component
{
    /// <summary>
    /// List of RCD prototypes that the device comes loaded with
    /// </summary>
    [DataField, AutoNetworkedField]
    public HashSet<ProtoId<RCDPrototype>> AvailablePrototypes { get; set; } = new();

    /// <summary>
    /// Sound that plays when a RCD operation successfully completes
    /// </summary>
    [DataField]
    public SoundSpecifier SuccessSound { get; set; } = new SoundPathSpecifier("/Audio/Items/deconstruct.ogg");

    /// <summary>
    /// The ProtoId of the currently selected RCD prototype
    /// </summary>
    [DataField, AutoNetworkedField]
    public ProtoId<RCDPrototype> ProtoId { get; set; } = "Invalid";

    /// <summary>
<<<<<<< HEAD
    /// A cached copy of currently selected RCD prototype
    /// </summary>
    /// <remarks>
    /// If the ProtoId is changed, make sure to update the CachedPrototype as well
    /// </remarks>
    [ViewVariables(VVAccess.ReadOnly)]
    public RCDPrototype CachedPrototype { get; set; } = default!;

    /// <summary>
    /// Indicates if a mirrored version of the construction prototype should be used (if available)
    /// </summary>
    [AutoNetworkedField, ViewVariables(VVAccess.ReadOnly)]
    public bool UseMirrorPrototype = false;

    /// <summary>
    /// Indicates whether this is an RCD or an RPD
    /// </summary>
    [DataField, AutoNetworkedField]
    public bool IsRpd { get; set; } = false;

    /// <summary>
=======
>>>>>>> 0e586e3f
    /// The direction constructed entities will face upon spawning
    /// </summary>
    [DataField, AutoNetworkedField]
    public Direction ConstructionDirection
    {
        get => _constructionDirection;
        set
        {
            _constructionDirection = value;
            ConstructionTransform = new Transform(new(), _constructionDirection.ToAngle());
        }
    }

    private Direction _constructionDirection = Direction.South;

    /// <summary>
    /// Returns a rotated transform based on the specified ConstructionDirection
    /// </summary>
    /// <remarks>
    /// Contains no position data
    /// </remarks>
    [ViewVariables(VVAccess.ReadOnly)]
    public Transform ConstructionTransform { get; private set; }
}<|MERGE_RESOLUTION|>--- conflicted
+++ resolved
@@ -34,30 +34,6 @@
     public ProtoId<RCDPrototype> ProtoId { get; set; } = "Invalid";
 
     /// <summary>
-<<<<<<< HEAD
-    /// A cached copy of currently selected RCD prototype
-    /// </summary>
-    /// <remarks>
-    /// If the ProtoId is changed, make sure to update the CachedPrototype as well
-    /// </remarks>
-    [ViewVariables(VVAccess.ReadOnly)]
-    public RCDPrototype CachedPrototype { get; set; } = default!;
-
-    /// <summary>
-    /// Indicates if a mirrored version of the construction prototype should be used (if available)
-    /// </summary>
-    [AutoNetworkedField, ViewVariables(VVAccess.ReadOnly)]
-    public bool UseMirrorPrototype = false;
-
-    /// <summary>
-    /// Indicates whether this is an RCD or an RPD
-    /// </summary>
-    [DataField, AutoNetworkedField]
-    public bool IsRpd { get; set; } = false;
-
-    /// <summary>
-=======
->>>>>>> 0e586e3f
     /// The direction constructed entities will face upon spawning
     /// </summary>
     [DataField, AutoNetworkedField]
