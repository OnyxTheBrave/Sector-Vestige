--- conflicted
+++ resolved
@@ -45,18 +45,11 @@
             if (!Resolve(entity, ref entity.Comp))
                 return;
 
-<<<<<<< HEAD
-            component.TimeOfDeath = value;
-
-            // AXOLOTL: Mark dirty so the time is synced for ghostrespawn
-            Dirty(uid, component);
-=======
             if (entity.Comp.TimeOfDeath == value)
                 return;
 
             entity.Comp.TimeOfDeath = value;
-            Dirty(entity);
->>>>>>> b0d54bbf
+            Dirty(entity, entity.Comp);
         }
 
         [Obsolete("Use the Entity<GhostComponent?> overload")]
@@ -76,8 +69,6 @@
             if (entity.Comp.CanReturnToBody == value)
                 return;
 
-            entity.Comp.CanReturnToBody = value;
-            Dirty(entity);
         }
 
         [Obsolete("Use the Entity<GhostComponent?> overload")]
