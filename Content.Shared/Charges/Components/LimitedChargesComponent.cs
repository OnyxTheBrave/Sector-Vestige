using Content.Shared.Charges.Systems;
using Content.Shared.FixedPoint;
using Robust.Shared.GameStates;
using Robust.Shared.Serialization.TypeSerializers.Implementations.Custom;

namespace Content.Shared.Charges.Components;

/// <summary>
/// Specifies the attached action has discrete charges, separate to a cooldown.
/// </summary>
[RegisterComponent, NetworkedComponent, AutoGenerateComponentState, Access(typeof(SharedChargesSystem))]
public sealed partial class LimitedChargesComponent : Component
{
    [DataField, AutoNetworkedField]
    public int LastCharges;

    /// <summary>
    ///     The max charges this action has.
    /// </summary>
<<<<<<< HEAD
    [DataField("maxCharges"), ViewVariables(VVAccess.ReadWrite)]
    [AutoNetworkedField]
    public FixedPoint2 MaxCharges = 3;
=======
    [DataField, AutoNetworkedField, Access(Other = AccessPermissions.Read)]
    public int MaxCharges = 3;
>>>>>>> 0e586e3f

    /// <summary>
    /// Last time charges was changed. Used to derive current charges.
    /// </summary>
<<<<<<< HEAD
    [DataField("charges"), ViewVariables(VVAccess.ReadWrite)]
    [AutoNetworkedField]
    public FixedPoint2 Charges = 3;
=======
    [DataField(customTypeSerializer:typeof(TimeOffsetSerializer)), AutoNetworkedField]
    public TimeSpan LastUpdate;
>>>>>>> 0e586e3f
}<|MERGE_RESOLUTION|>--- conflicted
+++ resolved
@@ -17,24 +17,12 @@
     /// <summary>
     ///     The max charges this action has.
     /// </summary>
-<<<<<<< HEAD
-    [DataField("maxCharges"), ViewVariables(VVAccess.ReadWrite)]
-    [AutoNetworkedField]
-    public FixedPoint2 MaxCharges = 3;
-=======
     [DataField, AutoNetworkedField, Access(Other = AccessPermissions.Read)]
     public int MaxCharges = 3;
->>>>>>> 0e586e3f
 
     /// <summary>
     /// Last time charges was changed. Used to derive current charges.
     /// </summary>
-<<<<<<< HEAD
-    [DataField("charges"), ViewVariables(VVAccess.ReadWrite)]
-    [AutoNetworkedField]
-    public FixedPoint2 Charges = 3;
-=======
     [DataField(customTypeSerializer:typeof(TimeOffsetSerializer)), AutoNetworkedField]
     public TimeSpan LastUpdate;
->>>>>>> 0e586e3f
 }