using Content.Shared.Actions.Events;
using Content.Shared.Charges.Components;
using Content.Shared.Examine;
<<<<<<< HEAD
using Content.Shared.FixedPoint;
=======
using JetBrains.Annotations;
using Robust.Shared.Timing;
>>>>>>> 0e586e3f

namespace Content.Shared.Charges.Systems;

public abstract class SharedChargesSystem : EntitySystem
{
    [Dependency] protected readonly IGameTiming _timing = default!;

    /*
     * Despite what a bunch of systems do you don't need to continuously tick linear number updates and can just derive it easily.
     */

    public override void Initialize()
    {
        base.Initialize();

        SubscribeLocalEvent<LimitedChargesComponent, ExaminedEvent>(OnExamine);

        SubscribeLocalEvent<LimitedChargesComponent, ActionAttemptEvent>(OnChargesAttempt);
        SubscribeLocalEvent<LimitedChargesComponent, MapInitEvent>(OnChargesMapInit);
        SubscribeLocalEvent<LimitedChargesComponent, ActionPerformedEvent>(OnChargesPerformed);
    }

    private void OnExamine(EntityUid uid, LimitedChargesComponent comp, ExaminedEvent args)
    {
        if (!args.IsInDetailsRange)
            return;

        var rechargeEnt = new Entity<LimitedChargesComponent?, AutoRechargeComponent?>(uid, comp, null);
        var charges = GetCurrentCharges(rechargeEnt);
        using var _ = args.PushGroup(nameof(LimitedChargesComponent));

        args.PushMarkup(Loc.GetString("limited-charges-charges-remaining", ("charges", charges)));
        if (charges == comp.MaxCharges)
        {
            args.PushMarkup(Loc.GetString("limited-charges-max-charges"));
        }

        // only show the recharging info if it's not full
        if (charges == comp.MaxCharges || !Resolve(uid, ref rechargeEnt.Comp2, false))
            return;

        var timeRemaining = GetNextRechargeTime(rechargeEnt);
        args.PushMarkup(Loc.GetString("limited-charges-recharging", ("seconds", timeRemaining.TotalSeconds.ToString("F1"))));
    }

<<<<<<< HEAD
    /// <summary>
    /// Tries to add a number of charges. If it over or underflows it will be clamped, wasting the extra charges.
    /// </summary>
    public virtual void AddCharges(EntityUid uid, FixedPoint2 change, LimitedChargesComponent? comp = null)
=======
    private void OnChargesAttempt(Entity<LimitedChargesComponent> ent, ref ActionAttemptEvent args)
>>>>>>> 0e586e3f
    {
        if (args.Cancelled)
            return;

<<<<<<< HEAD
        var old = comp.Charges;
        comp.Charges = FixedPoint2.Clamp(comp.Charges + change, 0, comp.MaxCharges);
        if (comp.Charges != old)
            Dirty(uid, comp);
=======
        var charges = GetCurrentCharges((ent.Owner, ent.Comp, null));

        if (charges <= 0)
        {
            args.Cancelled = true;
        }
    }

    private void OnChargesPerformed(Entity<LimitedChargesComponent> ent, ref ActionPerformedEvent args)
    {
        AddCharges((ent.Owner, ent.Comp), -1);
    }

    private void OnChargesMapInit(Entity<LimitedChargesComponent> ent, ref MapInitEvent args)
    {
        // If nothing specified use max.
        if (ent.Comp.LastCharges == 0)
        {
            ent.Comp.LastCharges = ent.Comp.MaxCharges;
        }
        // If -1 used then we don't want any.
        else if (ent.Comp.LastCharges < 0)
        {
            ent.Comp.LastCharges = 0;
        }

        ent.Comp.LastUpdate = _timing.CurTime;
        Dirty(ent);
    }

    [Pure]
    public bool HasCharges(Entity<LimitedChargesComponent?> action, int charges)
    {
        var current = GetCurrentCharges(action);

        return current >= charges;
>>>>>>> 0e586e3f
    }

    /// <summary>
    /// Adds the specified charges. Does not reset the accumulator.
    /// </summary>
    public void AddCharges(Entity<LimitedChargesComponent?, AutoRechargeComponent?> action, int addCharges)
    {
        if (addCharges == 0)
            return;

        action.Comp1 ??= EnsureComp<LimitedChargesComponent>(action.Owner);

        var lastCharges = GetCurrentCharges(action);
        var charges = lastCharges + addCharges;

        if (lastCharges == charges)
            return;

        // If we were at max then need to reset the timer.
        if (charges == action.Comp1.MaxCharges || lastCharges == action.Comp1.MaxCharges)
        {
            action.Comp1.LastUpdate = _timing.CurTime;
            action.Comp1.LastCharges = action.Comp1.MaxCharges;
        }
        // If it has auto-recharge then make up the difference.
        else if (Resolve(action.Owner, ref action.Comp2, false))
        {
            var duration = action.Comp2.RechargeDuration;
            var diff = (_timing.CurTime - action.Comp1.LastUpdate);
            var remainder = (int) (diff / duration);

            action.Comp1.LastCharges += remainder;
            action.Comp1.LastUpdate += (remainder * duration);
        }

        action.Comp1.LastCharges = Math.Clamp(action.Comp1.LastCharges + addCharges, 0, action.Comp1.MaxCharges);
        Dirty(action.Owner, action.Comp1);
    }

    public bool TryUseCharge(Entity<LimitedChargesComponent?> entity)
    {
        return TryUseCharges(entity, 1);
    }

    public bool TryUseCharges(Entity<LimitedChargesComponent?> entity, int amount)
    {
        var current = GetCurrentCharges(entity);

        if (current < amount)
        {
            return false;
        }

        AddCharges(entity, -amount);
        return true;
    }

    [Pure]
    public bool IsEmpty(Entity<LimitedChargesComponent?> entity)
    {
        return GetCurrentCharges(entity) == 0;
    }

    /// <summary>
    /// Resets action charges to MaxCharges.
    /// </summary>
    public void ResetCharges(Entity<LimitedChargesComponent?> action)
    {
        if (!Resolve(action.Owner, ref action.Comp, false))
            return;

        var charges = GetCurrentCharges((action.Owner, action.Comp, null));

        if (charges == action.Comp.MaxCharges)
            return;

        action.Comp.LastCharges = action.Comp.MaxCharges;
        action.Comp.LastUpdate = _timing.CurTime;
        Dirty(action);
    }

    public void SetCharges(Entity<LimitedChargesComponent?> action, int value)
    {
        action.Comp ??= EnsureComp<LimitedChargesComponent>(action.Owner);

        var adjusted = Math.Clamp(value, 0, action.Comp.MaxCharges);

        if (action.Comp.LastCharges == adjusted)
        {
            return;
        }

        action.Comp.LastCharges = adjusted;
        action.Comp.LastUpdate = _timing.CurTime;
        Dirty(action);
    }

    /// <summary>
    /// The next time a charge will be considered to be filled.
    /// </summary>
<<<<<<< HEAD
    public bool HasInsufficientCharges(EntityUid uid, FixedPoint2 requiredCharges, LimitedChargesComponent? comp = null)
=======
    /// <returns>0 timespan if invalid or no charges to generate.</returns>
    [Pure]
    public TimeSpan GetNextRechargeTime(Entity<LimitedChargesComponent?, AutoRechargeComponent?> entity)
>>>>>>> 0e586e3f
    {
        if (!Resolve(entity.Owner, ref entity.Comp1, ref entity.Comp2, false))
        {
            return TimeSpan.Zero;
        }

        // Okay so essentially we need to get recharge time to full, then modulus that by the recharge timer which should be the next tick.
        var fullTime = ((entity.Comp1.MaxCharges - entity.Comp1.LastCharges) * entity.Comp2.RechargeDuration) + entity.Comp1.LastUpdate;
        var timeRemaining = fullTime - _timing.CurTime;

        if (timeRemaining < TimeSpan.Zero)
        {
            return TimeSpan.Zero;
        }

        var nextChargeTime = timeRemaining.TotalSeconds % entity.Comp2.RechargeDuration.TotalSeconds;
        return TimeSpan.FromSeconds(nextChargeTime);
    }

    /// <summary>
    /// Derives the current charges of an entity.
    /// </summary>
<<<<<<< HEAD
    public virtual void UseCharges(EntityUid uid, FixedPoint2 chargesUsed, LimitedChargesComponent? comp = null)
=======
    [Pure]
    public int GetCurrentCharges(Entity<LimitedChargesComponent?, AutoRechargeComponent?> entity)
>>>>>>> 0e586e3f
    {
        if (!Resolve(entity.Owner, ref entity.Comp1, false))
        {
            // I'm all in favor of nullable ints however null-checking return args against comp nullability is dodgy
            // so we get this.
            return -1;
        }

        var calculated = 0;

        if (Resolve(entity.Owner, ref entity.Comp2, false) && entity.Comp2.RechargeDuration.TotalSeconds != 0.0)
        {
            calculated = (int)((_timing.CurTime - entity.Comp1.LastUpdate).TotalSeconds / entity.Comp2.RechargeDuration.TotalSeconds);
        }

        return Math.Clamp(entity.Comp1.LastCharges + calculated,
            0,
            entity.Comp1.MaxCharges);
    }
}<|MERGE_RESOLUTION|>--- conflicted
+++ resolved
@@ -1,12 +1,8 @@
 using Content.Shared.Actions.Events;
 using Content.Shared.Charges.Components;
 using Content.Shared.Examine;
-<<<<<<< HEAD
-using Content.Shared.FixedPoint;
-=======
 using JetBrains.Annotations;
 using Robust.Shared.Timing;
->>>>>>> 0e586e3f
 
 namespace Content.Shared.Charges.Systems;
 
@@ -52,24 +48,11 @@
         args.PushMarkup(Loc.GetString("limited-charges-recharging", ("seconds", timeRemaining.TotalSeconds.ToString("F1"))));
     }
 
-<<<<<<< HEAD
-    /// <summary>
-    /// Tries to add a number of charges. If it over or underflows it will be clamped, wasting the extra charges.
-    /// </summary>
-    public virtual void AddCharges(EntityUid uid, FixedPoint2 change, LimitedChargesComponent? comp = null)
-=======
     private void OnChargesAttempt(Entity<LimitedChargesComponent> ent, ref ActionAttemptEvent args)
->>>>>>> 0e586e3f
     {
         if (args.Cancelled)
             return;
 
-<<<<<<< HEAD
-        var old = comp.Charges;
-        comp.Charges = FixedPoint2.Clamp(comp.Charges + change, 0, comp.MaxCharges);
-        if (comp.Charges != old)
-            Dirty(uid, comp);
-=======
         var charges = GetCurrentCharges((ent.Owner, ent.Comp, null));
 
         if (charges <= 0)
@@ -106,7 +89,6 @@
         var current = GetCurrentCharges(action);
 
         return current >= charges;
->>>>>>> 0e586e3f
     }
 
     /// <summary>
@@ -207,13 +189,9 @@
     /// <summary>
     /// The next time a charge will be considered to be filled.
     /// </summary>
-<<<<<<< HEAD
-    public bool HasInsufficientCharges(EntityUid uid, FixedPoint2 requiredCharges, LimitedChargesComponent? comp = null)
-=======
     /// <returns>0 timespan if invalid or no charges to generate.</returns>
     [Pure]
     public TimeSpan GetNextRechargeTime(Entity<LimitedChargesComponent?, AutoRechargeComponent?> entity)
->>>>>>> 0e586e3f
     {
         if (!Resolve(entity.Owner, ref entity.Comp1, ref entity.Comp2, false))
         {
@@ -236,12 +214,8 @@
     /// <summary>
     /// Derives the current charges of an entity.
     /// </summary>
-<<<<<<< HEAD
-    public virtual void UseCharges(EntityUid uid, FixedPoint2 chargesUsed, LimitedChargesComponent? comp = null)
-=======
     [Pure]
     public int GetCurrentCharges(Entity<LimitedChargesComponent?, AutoRechargeComponent?> entity)
->>>>>>> 0e586e3f
     {
         if (!Resolve(entity.Owner, ref entity.Comp1, false))
         {
