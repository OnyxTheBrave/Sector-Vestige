--- conflicted
+++ resolved
@@ -84,23 +84,13 @@
     public HumanoidSkinColor SkinColoration { get; private set; }
 
     [DataField]
-<<<<<<< HEAD
-    public string MaleFirstNames { get; private set; } = "names_first_male";
+    public ProtoId<LocalizedDatasetPrototype> MaleFirstNames { get; private set; } = "names_first_male";
 
     [DataField]
-    public string FemaleFirstNames { get; private set; } = "names_first_female";
+    public ProtoId<LocalizedDatasetPrototype> FemaleFirstNames { get; private set; } = "names_first_female";
 
     [DataField]
-    public string LastNames { get; private set; } = "names_last";
-=======
-    public ProtoId<LocalizedDatasetPrototype> MaleFirstNames { get; private set; } = "NamesFirstMale";
-
-    [DataField]
-    public ProtoId<LocalizedDatasetPrototype> FemaleFirstNames { get; private set; } = "NamesFirstFemale";
-
-    [DataField]
-    public ProtoId<LocalizedDatasetPrototype> LastNames { get; private set; } = "NamesLast";
->>>>>>> a4a27ad2
+    public ProtoId<LocalizedDatasetPrototype> LastNames { get; private set; } = "names_last";
 
     [DataField]
     public SpeciesNaming Naming { get; private set; } = SpeciesNaming.FirstLast;
