--- conflicted
+++ resolved
@@ -1,22 +1,14 @@
 <p align="center"> <img alt="LateStation" src="https://raw.githubusercontent.com/ReboundQ3/Late-station-14/refs/heads/master/Resources/Textures/Logo/logo.png" /></p>
 
-<<<<<<< HEAD
-LateStation is a fork of [Space Station 14](https://github.com/space-wizards/space-station-14). We aim to stay as close to vanilla SS14 as possible, while adding cosmetic changes that make LateStation our home, and features that enable MRP (medium roleplay) playstyle.
-=======
 LateStation is a fork of [Harmony](https://github.com/ss14-harmony/ss14-harmony). We aim to make our own station with our own content using Harmony as a base since most of our (now) playerbase come from Harmony.
 Right now there isn't much different from the Harmony fork but that will change in the future, there might be some remnants still but thats WIP.
 If you're interested in helping out just ask around in the Liltenhead discord and you'll find us pretty fast.
->>>>>>> 89c10b00
 
 Space Station 14 is a remake of SS13 that runs on [Robust Toolbox](https://github.com/space-wizards/RobustToolbox), a homegrown engine written in C#.
 
 ## Links
 
-<<<<<<< HEAD
-[LateStation Wiki](http://wiki.lateStation14.com/) | [Website (SS14)](https://spacestation14.io/) | [Steam (SS14)](https://store.steampowered.com/app/1255460/Space_Station_14/) | [Standalone Download (SS14)](https://spacestation14.io/about/nightlies/) | [Builds (LateStation)](http://cdn.lateStation14.com/fork/lateStation/)
-=======
 [LateStation](http://www.lateStation14.space/) | [Website (SS14)](https://spacestation14.io/) | [Steam (SS14)](https://store.steampowered.com/app/1255460/Space_Station_14/) | [Standalone Download (SS14)](https://spacestation14.io/about/nightlies/) | [Builds (LateStation)](http://cdn.lateStation14.space/fork/lateStation/)
->>>>>>> 89c10b00
 
 ## Documentation/Wiki
 
