# Last match in file takes precedence.

# Everything
<<<<<<< HEAD
*                                                   @ReboundQ3 @LateFinny

# C# code
/Content.*/                                         @ReboundQ3 @LateFinny

# YML files
/Resources/*.yml                                    @ReboundQ3 @LateFinny
/Resources/**/*.yml                                 @ReboundQ3 @LateFinny
=======
*                                                   @KeldWolf @FluffMe @youtissoum

# C# code
/Content.*/                                         @KeldWolf @FluffMe @youtissoum

# YML files
/Resources/*.yml                                    @KeldWolf @FluffMe @youtissoum @Zap527
/Resources/**/*.yml                                 @KeldWolf @FluffMe @youtissoum @Zap527
>>>>>>> b0d54bbf

# Sprites
/Resources/Textures/                                @ReboundQ3 @LateFinny

# Lobby art and music
/Resources/Audio/Lobby/                             @ReboundQ3 @LateFinny
/Resources/Textures/LobbyScreens/                   @ReboundQ3 @LateFinny
 

# Maps
/Resources/Maps/                                    @ReboundQ3 @LateFinny
/Resources/Prototypes/Maps/                         @ReboundQ3 @LateFinny
/Resources/Prototypes/_LateStation/Maps/            @ReboundQ3 @LateFinny
/Content.IntegrationTests/Tests/PostMapInitTest.cs  @ReboundQ3 @LateFinny<|MERGE_RESOLUTION|>--- conflicted
+++ resolved
@@ -1,7 +1,6 @@
 # Last match in file takes precedence.
 
 # Everything
-<<<<<<< HEAD
 *                                                   @ReboundQ3 @LateFinny
 
 # C# code
@@ -10,16 +9,6 @@
 # YML files
 /Resources/*.yml                                    @ReboundQ3 @LateFinny
 /Resources/**/*.yml                                 @ReboundQ3 @LateFinny
-=======
-*                                                   @KeldWolf @FluffMe @youtissoum
-
-# C# code
-/Content.*/                                         @KeldWolf @FluffMe @youtissoum
-
-# YML files
-/Resources/*.yml                                    @KeldWolf @FluffMe @youtissoum @Zap527
-/Resources/**/*.yml                                 @KeldWolf @FluffMe @youtissoum @Zap527
->>>>>>> b0d54bbf
 
 # Sprites
 /Resources/Textures/                                @ReboundQ3 @LateFinny
@@ -27,7 +16,7 @@
 # Lobby art and music
 /Resources/Audio/Lobby/                             @ReboundQ3 @LateFinny
 /Resources/Textures/LobbyScreens/                   @ReboundQ3 @LateFinny
- 
+
 
 # Maps
 /Resources/Maps/                                    @ReboundQ3 @LateFinny
