# SPDX-FileCopyrightText: 2025 Aiden <28298836+Aidenkrz@users.noreply.github.com>
# SPDX-FileCopyrightText: 2025 Aidenkrz <28298836+Aidenkrz@users.noreply.github.com>
# SPDX-FileCopyrightText: 2025 sleepyyapril <123355664+sleepyyapril@users.noreply.github.com>
# SPDX-FileCopyrightText: 2025 sleepyyapril <flyingkarii@gmail.com>
# SPDX-FileCopyrightText: 2025 ReboundQ3 <ReboundQ3@gmail.com>
#
# SPDX-License-Identifier: AGPL-3.0-or-later

name: Update REUSE Headers

on:
  pull_request_target:
    types:
      - opened
      - synchronize
      - reopened
      - ready_for_review

jobs:
  update_headers:
    runs-on: ubuntu-latest
    steps:
      - name: Checkout Code
        uses: actions/checkout@v4
        with:
          repository: ${{ github.event.pull_request.head.repo.full_name }}
          ref: ${{ github.head_ref }}
          fetch-depth: 0
          token: ${{ secrets.WEH_BOT_PAT }}

      - name: Setup Python
        uses: actions/setup-python@v5
        with:
          python-version: '3.11'

      - name: Get Changed Files and PR Info
        id: changed_files
        env:
           PR_BODY: ${{ github.event.pull_request.body }}
           GH_TOKEN: ${{ secrets.WEH_BOT_PAT }}
           GH_REPO: ${{ github.repository }}
           PR_NUMBER: ${{ github.event.pull_request.number }}
        run: |
          set -e # Exit script on first error

          echo "Fetching files for PR #${PR_NUMBER} in repo ${GH_REPO}"

          PR_FILES_JSON=$(curl -s -f -H "Authorization: token ${GH_TOKEN}" \
            "https://api.github.com/repos/${GH_REPO}/pulls/${PR_NUMBER}/files")

          if [ $? -ne 0 ]; then
            echo "Error fetching PR files from GitHub API."
            exit 1
          fi

          if ! echo "$PR_FILES_JSON" | jq -e . > /dev/null; then
             echo "Warning: Received empty or invalid JSON from GitHub API for PR files."
             PR_FILES="" # Set PR_FILES to empty to avoid errors below
          else
             PR_FILES=$(echo "$PR_FILES_JSON" | jq -r '.[] | select(.filename != null) | "\(.status) \(.filename)"')
          fi

          if [ -z "$PR_FILES" ]; then
            echo "No files found in PR."
            ADDED_FILES=""
            MODIFIED_FILES=""
          else
            ADDED_FILES=$(echo "$PR_FILES" | grep "^added" | grep -E '\.(cs|ya?ml)$' | sed 's/^added //' | xargs) || true
            MODIFIED_FILES=$(echo "$PR_FILES" | grep "^modified" | grep -E '\.(cs|ya?ml)$' | sed 's/^modified //' | xargs) || true
          fi

          echo "Added Files: $ADDED_FILES"
          echo "Modified Files: $MODIFIED_FILES"

          echo "ADDED_FILES_LIST<<EOF" >> $GITHUB_ENV
          echo "$ADDED_FILES" >> $GITHUB_ENV
          echo "EOF" >> $GITHUB_ENV

          echo "MODIFIED_FILES_LIST<<EOF" >> $GITHUB_ENV
          echo "$MODIFIED_FILES" >> $GITHUB_ENV
          echo "EOF" >> $GITHUB_ENV

          echo "Checking PR body for license..."
          if grep -q "LICENSE: MIT" <<< "$PR_BODY"; then
            echo "PR_LICENSE=mit" >> $GITHUB_ENV
            echo "License specified in PR: MIT"
          elif grep -q "LICENSE: AGPL" <<< "$PR_BODY"; then
            echo "PR_LICENSE=agpl" >> $GITHUB_ENV
            echo "License specified in PR: AGPL"
          elif grep -q "LICENSE: MPL" <<< "$PR_BODY"; then
            echo "PR_LICENSE=mpl" >> $GITHUB_ENV
            echo "License specified in PR: MPL"
          else
            echo "PR_LICENSE=agpl" >> $GITHUB_ENV
            echo "No license specified in PR, using default: AGPL"
          fi

      - name: Run REUSE Header Update Script
        run: |
          python Tools/update_pr_reuse_headers.py \
            --files-added ${{ env.ADDED_FILES_LIST }} \
            --files-modified ${{ env.MODIFIED_FILES_LIST }} \
            --pr-license ${{ env.PR_LICENSE }} \
            --pr-base-sha ${{ github.event.pull_request.base.sha }} \
            --pr-head-sha ${{ github.event.pull_request.head.sha }}
        working-directory: ${{ github.workspace }}

      - name: Commit changes
        uses: stefanzweifel/git-auto-commit-action@v5
        with:
          commit_message: "chore: automatically update REUSE headers"
          commit_user_name: ${{ vars.WEH_BOT_USERNAME }}
          commit_user_email: ${{ vars.WEH_BOT_EMAIL }}
          commit_author: ${{ vars.WEH_BOT_USERNAME }} <${{ vars.WEH_BOT_EMAIL }}>
          skip_dirty_check: false
<<<<<<< HEAD
          skip_fetch: true
=======
          skip_fetch: true
>>>>>>> afb00b0e
<|MERGE_RESOLUTION|>--- conflicted
+++ resolved
@@ -113,8 +113,4 @@
           commit_user_email: ${{ vars.WEH_BOT_EMAIL }}
           commit_author: ${{ vars.WEH_BOT_USERNAME }} <${{ vars.WEH_BOT_EMAIL }}>
           skip_dirty_check: false
-<<<<<<< HEAD
-          skip_fetch: true
-=======
-          skip_fetch: true
->>>>>>> afb00b0e
+          skip_fetch: true